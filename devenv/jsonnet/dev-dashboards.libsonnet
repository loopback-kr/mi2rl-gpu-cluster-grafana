--- conflicted
+++ resolved
@@ -814,11 +814,14 @@
         id: 0,
       }
     },
-<<<<<<< HEAD
+    dashboard.new('trend_example', import '../dev-dashboards/panel-trend/trend_example.json') +
+    resource.addMetadata('folder', 'dev-dashboards') +
+    {
+      spec+: {
+        id: 0,
+      }
+    },
     dashboard.new('video-crosshairs', import '../dev-dashboards/panel-video/video-crosshairs.json') +
-=======
-    dashboard.new('trend_example', import '../dev-dashboards/panel-trend/trend_example.json') +
->>>>>>> deeb1d85
     resource.addMetadata('folder', 'dev-dashboards') +
     {
       spec+: {
