--- conflicted
+++ resolved
@@ -4,9 +4,6 @@
 import { connect, ConnectedProps } from 'react-redux';
 
 import { GrafanaTheme2, OrgRole } from '@grafana/data';
-<<<<<<< HEAD
-import { ConfirmModal, FilterInput, LinkButton, RadioButtonGroup, useStyles2, InlineField } from '@grafana/ui';
-=======
 import {
   ConfirmModal,
   FilterInput,
@@ -14,11 +11,8 @@
   RadioButtonGroup,
   useStyles2,
   InlineField,
-  Pagination,
-  Stack,
   EmptyState,
 } from '@grafana/ui';
->>>>>>> 7ad2ec96
 import EmptyListCTA from 'app/core/components/EmptyListCTA/EmptyListCTA';
 import { Page } from 'app/core/components/Page/Page';
 import config from 'app/core/config';
