--- conflicted
+++ resolved
@@ -22,13 +22,8 @@
       {...rest}
     >
       <Text variant="bodySmall" color={color}>
-<<<<<<< HEAD
         <Stack direction="row" alignItems="center" gap={0.5} wrap={false}>
-          {icon && <Icon name={icon} size="sm" />}
-=======
-        <Stack direction="row" alignItems="center" gap={0.5}>
           {icon && <Icon size="sm" name={icon} />}
->>>>>>> 69ce0486
           {children}
         </Stack>
       </Text>
