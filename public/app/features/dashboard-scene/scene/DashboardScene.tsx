--- conflicted
+++ resolved
@@ -108,12 +108,9 @@
   editPanel?: PanelEditor;
   /** Scene object that handles the current drawer or modal */
   overlay?: SceneObject;
-<<<<<<< HEAD
-  /** The dashboard doesn't have panels */
-=======
   /** True when a user copies a panel in the dashboard */
   hasCopiedPanel?: boolean;
->>>>>>> b89de966
+  /** The dashboard doesn't have panels */
   isEmpty?: boolean;
   /** The dashboard is part of a playlist that is playing */
   isPlaying: boolean;
@@ -156,11 +153,8 @@
       editable: true,
       body: state.body ?? new SceneFlexLayout({ children: [] }),
       links: state.links ?? [],
-<<<<<<< HEAD
+      hasCopiedPanel: store.exists(LS_PANEL_COPY_KEY),
       isPlaying: state.isPlaying ?? playlistSrv.isPlaying ?? false,
-=======
-      hasCopiedPanel: store.exists(LS_PANEL_COPY_KEY),
->>>>>>> b89de966
       ...state,
     });
 
