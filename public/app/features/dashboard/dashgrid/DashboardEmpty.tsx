--- conflicted
+++ resolved
@@ -97,7 +97,7 @@
     setIsGenerationLoading(false);
   };
 
-  const onSelectSelectSuggestion = (suggestion: string) => {
+  const onSelectQuickAction = (suggestion: string) => {
     setAssistDescription(suggestion);
   };
 
@@ -112,19 +112,10 @@
             </Text>
           </div>
           <div className={cx(styles.centeredContent, styles.bodyBig, styles.assistAIBody)}>
-<<<<<<< HEAD
             <Text element="p" textAlignment="center" color="secondary">
               Write a description of the dashboard that you need and we generate it for you.
             </Text>
-            <DatasourceSuggestions onSelectSuggestion={onSelectSelectSuggestion} />
-=======
-            <div className={styles.assistAISubtitle}>
-              <Text element="p" textAlignment="center" color="secondary">
-                Write a description of the dashboard that you need and we generate it for you.
-              </Text>
-            </div>
-            <QuickActions />
->>>>>>> 4039fedb
+            <QuickActions onSelectSuggestion={onSelectQuickAction} />
             <TextArea
               placeholder="Save time by quickly generating dashboards using AI"
               width={200}
