import $ from 'jquery';
import _, { isFunction } from 'lodash'; // eslint-disable-line lodash/import-scope
import moment from 'moment'; // eslint-disable-line no-restricted-imports

import { AppEvents, dateMath, UrlQueryValue } from '@grafana/data';
import { getBackendSrv, locationService } from '@grafana/runtime';
import { backendSrv } from 'app/core/services/backend_srv';
import impressionSrv from 'app/core/services/impression_srv';
import kbn from 'app/core/utils/kbn';
import { getDashboardScenePageStateManager } from 'app/features/dashboard-scene/pages/DashboardScenePageStateManager';
import { getDatasourceSrv } from 'app/features/plugins/datasource_srv';
<<<<<<< HEAD
import { DashboardDataDTO, DashboardDTO } from 'app/types';
=======
import { DashboardDTO } from 'app/types';
>>>>>>> 2ce68b10

import { appEvents } from '../../../core/core';

import { getDashboardSrv } from './DashboardSrv';
import { getDashboardSnapshotSrv } from './SnapshotSrv';

export class DashboardLoaderSrv {
  constructor() {}
  _dashboardLoadFailed(title: string, snapshot?: boolean): DashboardDTO {
    snapshot = snapshot || false;
    return {
      meta: {
        canStar: false,
        isSnapshot: snapshot,
        canDelete: false,
        canSave: false,
        canEdit: false,
        canShare: false,
        dashboardNotFound: true,
      },
<<<<<<< HEAD
      dashboard: { title } as DashboardDataDTO,
=======
      dashboard: { title, uid: title, schemaVersion: 0 },
>>>>>>> 2ce68b10
    };
  }

  loadDashboard(type: UrlQueryValue, slug: string | undefined, uid: string | undefined): Promise<DashboardDTO> {
    const stateManager = getDashboardScenePageStateManager();
    let promise;

    if (type === 'script' && slug) {
      promise = this._loadScriptedDashboard(slug);
    } else if (type === 'snapshot' && slug) {
      promise = getDashboardSnapshotSrv()
        .getSnapshot(slug)
        .catch(() => {
          return this._dashboardLoadFailed('Snapshot not found', true);
        });
    } else if (type === 'ds' && slug) {
      promise = this._loadFromDatasource(slug); // explore dashboards as code
    } else if (type === 'public' && uid) {
      promise = backendSrv
        .getPublicDashboardByUid(uid)
        .then((result) => {
          return result;
        })
        .catch((e) => {
          const isPublicDashboardPaused =
            e.data.statusCode === 403 && e.data.messageId === 'publicdashboards.notEnabled';
          const isPublicDashboardNotFound =
            e.data.statusCode === 404 && e.data.messageId === 'publicdashboards.notFound';

          const dashboardModel = this._dashboardLoadFailed(
            isPublicDashboardPaused ? 'Public Dashboard paused' : 'Public Dashboard Not found',
            true
          );
          return {
            ...dashboardModel,
            meta: {
              ...dashboardModel.meta,
              publicDashboardEnabled: isPublicDashboardNotFound ? undefined : !isPublicDashboardPaused,
              dashboardNotFound: isPublicDashboardNotFound,
            },
          };
        });
    } else if (uid) {
      const cachedDashboard = stateManager.getFromCache(uid);
      if (cachedDashboard) {
        return Promise.resolve(cachedDashboard);
      }

      promise = backendSrv
        .getDashboardByUid(uid)
        .then((result) => {
          if (result.meta.isFolder) {
            appEvents.emit(AppEvents.alertError, ['Dashboard not found']);
            throw new Error('Dashboard not found');
          }
          return result;
        })
        .catch(() => {
          return this._dashboardLoadFailed('Not found', true);
        });
    } else {
      throw new Error('Dashboard uid or slug required');
    }

    promise.then((result: DashboardDTO) => {
      if (result.meta.dashboardNotFound !== true) {
        impressionSrv.addDashboardImpression(result.dashboard.uid);
      }

      return result;
    });

    return promise;
  }

  _loadScriptedDashboard(file: string) {
    const url = 'public/dashboards/' + file.replace(/\.(?!js)/, '/') + '?' + new Date().getTime();

    return getBackendSrv()
      .get(url)
      .then(this._executeScript.bind(this))
      .then(
        (result: any) => {
          return {
            meta: {
              fromScript: true,
              canDelete: false,
              canSave: false,
              canStar: false,
            },
            dashboard: result.data,
          };
        },
        (err) => {
          console.error('Script dashboard error ' + err);
          appEvents.emit(AppEvents.alertError, [
            'Script Error',
            'Please make sure it exists and returns a valid dashboard',
          ]);
          return this._dashboardLoadFailed('Scripted dashboard');
        }
      );
  }

  /**
   * This is a temporary solution to load dashboards dynamically from a datasource
   * Eventually this should become a plugin type or a special handler in the dashboard
   * loading code
   */
  async _loadFromDatasource(dsid: string) {
    const ds = await getDatasourceSrv().get(dsid);
    if (!ds) {
      return Promise.reject('can not find datasource: ' + dsid);
    }

    const params = new URLSearchParams(window.location.search);
    const path = params.get('path');
    if (!path) {
      return Promise.reject('expecting path parameter');
    }

    const queryParams: { [key: string]: string } = {};

    params.forEach((value, key) => {
      queryParams[key] = value;
    });

    return getBackendSrv()
      .get(`/api/datasources/uid/${ds.uid}/resources/${path}`, queryParams)
      .then((data) => {
        return {
          meta: {
            fromScript: true,
            canDelete: false,
            canSave: false,
            canStar: false,
          },
          dashboard: data,
        };
      });
  }

  _executeScript(result: any) {
    const services = {
      dashboardSrv: getDashboardSrv(),
      datasourceSrv: getDatasourceSrv(),
    };
    const scriptFunc = new Function(
      'ARGS',
      'kbn',
      'dateMath',
      '_',
      'moment',
      'window',
      'document',
      '$',
      'jQuery',
      'services',
      result
    );
    const scriptResult = scriptFunc(
      locationService.getSearchObject(),
      kbn,
      dateMath,
      _,
      moment,
      window,
      document,
      $,
      $,
      services
    );

    // Handle async dashboard scripts
    if (isFunction(scriptResult)) {
      return new Promise((resolve) => {
        scriptResult((dashboard: any) => {
          resolve({ data: dashboard });
        });
      });
    }

    return { data: scriptResult };
  }
}

let dashboardLoaderSrv = new DashboardLoaderSrv();
export { dashboardLoaderSrv };

/** @internal
 * Used for tests only
 */
export const setDashboardLoaderSrv = (srv: DashboardLoaderSrv) => {
  if (process.env.NODE_ENV !== 'test') {
    throw new Error('dashboardLoaderSrv can be only overriden in test environment');
  }
  dashboardLoaderSrv = srv;
};<|MERGE_RESOLUTION|>--- conflicted
+++ resolved
@@ -9,11 +9,7 @@
 import kbn from 'app/core/utils/kbn';
 import { getDashboardScenePageStateManager } from 'app/features/dashboard-scene/pages/DashboardScenePageStateManager';
 import { getDatasourceSrv } from 'app/features/plugins/datasource_srv';
-<<<<<<< HEAD
-import { DashboardDataDTO, DashboardDTO } from 'app/types';
-=======
 import { DashboardDTO } from 'app/types';
->>>>>>> 2ce68b10
 
 import { appEvents } from '../../../core/core';
 
@@ -34,11 +30,7 @@
         canShare: false,
         dashboardNotFound: true,
       },
-<<<<<<< HEAD
-      dashboard: { title } as DashboardDataDTO,
-=======
       dashboard: { title, uid: title, schemaVersion: 0 },
->>>>>>> 2ce68b10
     };
   }
 
