--- conflicted
+++ resolved
@@ -190,11 +190,7 @@
   }, [editorRef, datasource, locationIdx, fileNameEnum, labelData, fileNameData, getLabelValue, notifyApp]);
 
   useEffect(() => {
-<<<<<<< HEAD
     if (!source) {
-=======
-    if (!lineData[locationIdx] || lineData[locationIdx] > (editorRef.current?.view?.state.doc.length || 0)) {
->>>>>>> de457a3d
       return;
     }
     const line = editorRef.current?.view?.state.doc.line(lineData[locationIdx]);
@@ -204,9 +200,7 @@
       scrollIntoView: true,
       effects: EditorView.scrollIntoView(line?.from || 0, { y: 'center' }),
     });
-    // we need to ignore some deps to avoid setting the line before we have a new source document
-    // which causes invalid line errors
-  }, [source]); // eslint-disable-line react-hooks/exhaustive-deps
+  }, [source, lineData, editorRef, locationIdx]);
 
   return (
     <CodeMirror
