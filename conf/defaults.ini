--- conflicted
+++ resolved
@@ -1087,7 +1087,6 @@
 # The interval string is a possibly signed sequence of decimal numbers, followed by a unit suffix (ms, s, m, h, d), e.g. 30s or 1m.
 min_interval = 10s
 
-<<<<<<< HEAD
 # Disable the internal alertmanager and only use external ones. The default value is `false`.
 disable_internal_alertmanager = true
 
@@ -1096,12 +1095,10 @@
 
 # Credentials for the external Alertmanager.
 main_alertmanager_tenant_id = "5"
-=======
 # This is an experimental option to add parallelization to saving alert states in the database.
 # It configures the maximum number of concurrent queries per rule evaluated. The default value is 1
 # (concurrent queries per rule disabled).
 max_state_save_concurrency = 1
->>>>>>> 85a83159
 
 [unified_alerting.screenshots]
 # Enable screenshots in notifications. You must have either installed the Grafana image rendering
