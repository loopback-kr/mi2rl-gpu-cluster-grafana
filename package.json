{
  "author": "Grafana Labs",
  "license": "AGPL-3.0-only",
  "private": true,
  "name": "grafana",
  "version": "10.2.0-pre",
  "repository": "github:grafana/grafana",
  "scripts": {
    "build": "yarn i18n:compile && NODE_ENV=production webpack --progress --config scripts/webpack/webpack.prod.js",
    "build:nominify": "yarn run build --env noMinify=1",
    "dev": "yarn i18n:compile && NODE_ENV=dev webpack --progress --color --config scripts/webpack/webpack.dev.js",
    "e2e": "./e2e/start-and-run-suite",
    "e2e:debug": "./e2e/start-and-run-suite debug",
    "e2e:dev": "./e2e/start-and-run-suite dev",
    "e2e:benchmark:live": "./e2e/start-and-run-suite benchmark live",
    "e2e:enterprise": "./e2e/start-and-run-suite enterprise",
    "e2e:enterprise:dev": "./e2e/start-and-run-suite enterprise dev",
    "e2e:enterprise:debug": "./e2e/start-and-run-suite enterprise debug",
    "test": "jest --notify --watch",
    "test:coverage": "jest --coverage",
    "test:coverage:changes": "jest --coverage --changedSince=origin/main",
    "test:accessibility-report": "./scripts/generate-a11y-report.sh",
    "lint": "yarn run lint:ts && yarn run lint:sass",
    "lint:ts": "eslint . --ext .js,.tsx,.ts --cache",
    "lint:sass": "yarn stylelint '{public/sass,packages}/**/*.scss' --cache",
    "test:ci": "yarn i18n:compile && mkdir -p reports/junit && JEST_JUNIT_OUTPUT_DIR=reports/junit jest --ci --reporters=default --reporters=jest-junit -w ${TEST_MAX_WORKERS:-100%}",
    "lint:fix": "yarn lint:ts --fix",
    "packages:build": "lerna run build --ignore @grafana-plugins/input-datasource",
    "packages:clean": "rimraf ./npm-artifacts && lerna run clean --parallel",
    "packages:prepare": "lerna version --no-push --no-git-tag-version --force-publish --exact",
    "packages:pack": "mkdir -p ./npm-artifacts && lerna exec --no-private -- yarn pack --out \"../../npm-artifacts/%s-%v.tgz\"",
    "packages:typecheck": "lerna run typecheck",
    "precommit": "yarn run lint-staged",
    "prettier:check": "prettier --check --list-different=false --log-level=warn \"**/*.{ts,tsx,scss,md,mdx}\"",
    "prettier:checkDocs": "prettier --check --list-different=false --log-level=warn \"docs/**/*.md\" \"*.md\" \"packages/**/*.{ts,tsx,scss,md,mdx}\"",
    "prettier:write": "prettier --list-different \"**/*.{js,ts,tsx,scss,md,mdx}\" --write",
    "start": "yarn themes:generate && yarn dev --watch",
    "start:noTsCheck": "yarn start --env noTsCheck=1",
    "start:noLint": "yarn start --env noTsCheck=1 --env noLint=1",
    "stats": "webpack --mode production --config scripts/webpack/webpack.prod.js --profile --json > compilation-stats.json",
    "storybook": "yarn workspace @grafana/ui storybook --ci",
    "storybook:build": "yarn workspace @grafana/ui storybook:build",
    "themes:generate": "esbuild --target=es6 ./scripts/cli/generateSassVariableFiles.ts --bundle --platform=node --tsconfig=./scripts/cli/tsconfig.json | node",
    "themes:usage": "eslint . --ext .tsx,.ts --ignore-pattern '*.test.ts*' --ignore-pattern '*.spec.ts*' --cache --rule '{ @grafana/theme-token-usage: \"error\" }'",
    "typecheck": "tsc --noEmit && yarn run packages:typecheck",
    "plugins:build-bundled": "find plugins-bundled -name package.json -not -path '*/node_modules/*' -execdir yarn build \\;",
    "watch": "yarn start -d watch,start core:start --watchTheme",
    "ci:test-frontend": "yarn run test:ci",
    "postinstall": "husky install",
    "i18n:clean": "rimraf public/locales/en-US/grafana.json",
    "i18n:extract": "yarn run i18next -c public/locales/i18next-parser.config.js 'public/**/*.{tsx,ts}' 'packages/grafana-ui/**/*.{tsx,ts}'",
    "i18n:compile": "echo 'no i18n compile yet, all good'",
    "i18n:pseudo": "node ./public/locales/pseudo.js",
    "betterer": "betterer",
    "betterer:merge": "betterer merge",
    "betterer:stats": "ts-node --transpile-only --project ./scripts/cli/tsconfig.json ./scripts/cli/reportBettererStats.ts",
    "betterer:issues": "ts-node --transpile-only --project ./scripts/cli/tsconfig.json ./scripts/cli/generateBettererIssues.ts"
  },
  "grafana": {
    "whatsNewUrl": "https://grafana.com/docs/grafana/next/whatsnew/whats-new-in-v10-0/",
    "releaseNotesUrl": "https://grafana.com/docs/grafana/next/release-notes/"
  },
  "lint-staged": {
    "*.{ts,tsx}": [
      "betterer precommit"
    ],
    "*.{js,ts,tsx}": [
      "eslint --ext .js,.tsx,.ts --cache --fix",
      "prettier --write"
    ],
    "*.{json,scss,md,mdx}": [
      "prettier --write"
    ],
    "*pkg/**/*.go": [
      "gofmt -w -s"
    ],
    "*kinds/**/*.cue": [
      "make fix-cue"
    ],
    "*public/app/plugins/**/**/*.cue": [
      "make fix-cue"
    ],
    "./public/locales/en-US/grafana.json": [
      "yarn i18n:pseudo"
    ]
  },
  "devDependencies": {
    "@babel/core": "7.22.9",
    "@babel/plugin-proposal-class-properties": "7.18.6",
    "@babel/plugin-proposal-nullish-coalescing-operator": "7.18.6",
    "@babel/plugin-proposal-object-rest-spread": "7.20.7",
    "@babel/plugin-proposal-optional-chaining": "7.21.0",
    "@babel/plugin-syntax-dynamic-import": "7.8.3",
    "@babel/plugin-transform-react-constant-elements": "7.22.5",
    "@babel/plugin-transform-runtime": "7.22.9",
    "@babel/plugin-transform-typescript": "7.22.9",
    "@babel/preset-env": "7.22.9",
    "@babel/preset-react": "7.22.5",
    "@babel/preset-typescript": "7.22.5",
    "@babel/runtime": "7.22.6",
    "@betterer/betterer": "5.4.0",
    "@betterer/cli": "5.4.0",
    "@betterer/eslint": "5.4.0",
    "@betterer/regexp": "5.4.0",
    "@emotion/eslint-plugin": "11.11.0",
    "@grafana/e2e": "workspace:*",
    "@grafana/eslint-config": "6.0.0",
    "@grafana/eslint-plugin": "link:./packages/grafana-eslint-rules",
    "@grafana/toolkit": "workspace:*",
    "@grafana/tsconfig": "^1.3.0-rc1",
    "@pmmmwh/react-refresh-webpack-plugin": "0.5.10",
    "@react-types/button": "3.7.3",
    "@react-types/menu": "3.9.2",
    "@react-types/overlays": "3.8.0",
    "@react-types/shared": "3.18.1",
    "@rtsao/plugin-proposal-class-properties": "7.0.1-patch.1",
    "@swc/core": "1.3.38",
    "@swc/helpers": "0.4.14",
    "@testing-library/dom": "9.3.1",
    "@testing-library/jest-dom": "5.16.5",
    "@testing-library/react": "14.0.0",
    "@testing-library/user-event": "14.4.3",
    "@types/angular": "1.8.5",
    "@types/angular-route": "1.7.3",
    "@types/chance": "^1.1.3",
    "@types/common-tags": "^1.8.0",
    "@types/d3": "7.4.0",
    "@types/d3-force": "^3.0.0",
    "@types/d3-scale-chromatic": "3.0.0",
    "@types/debounce-promise": "3.1.6",
    "@types/eslint": "8.44.0",
    "@types/file-saver": "2.0.5",
    "@types/glob": "^8.0.0",
    "@types/google.analytics": "^0.0.42",
    "@types/gtag.js": "^0.0.12",
    "@types/history": "4.7.11",
    "@types/hoist-non-react-statics": "3.3.1",
    "@types/jest": "29.2.3",
    "@types/jquery": "3.5.16",
    "@types/js-yaml": "^4.0.5",
    "@types/jsurl": "^1.2.28",
    "@types/lodash": "4.14.195",
    "@types/logfmt": "^1.2.3",
    "@types/lucene": "^2",
    "@types/marked": "5.0.1",
    "@types/mousetrap": "1.6.11",
    "@types/node": "18.16.16",
    "@types/node-forge": "^1",
    "@types/ol-ext": "npm:@siedlerchr/types-ol-ext@3.2.0",
    "@types/papaparse": "5.3.7",
    "@types/pluralize": "^0.0.30",
    "@types/prismjs": "1.26.0",
    "@types/react": "18.2.15",
    "@types/react-beautiful-dnd": "13.1.4",
    "@types/react-dom": "18.2.7",
    "@types/react-grid-layout": "1.3.2",
    "@types/react-highlight-words": "0.16.4",
    "@types/react-redux": "7.1.25",
    "@types/react-router-dom": "5.3.3",
    "@types/react-table": "7.7.14",
    "@types/react-test-renderer": "18.0.0",
    "@types/react-transition-group": "4.4.6",
    "@types/react-virtualized-auto-sizer": "1.0.1",
    "@types/react-window": "1.8.5",
    "@types/react-window-infinite-loader": "^1",
    "@types/redux-mock-store": "1.0.3",
    "@types/semver": "7.5.0",
    "@types/slate": "0.47.11",
    "@types/slate-plain-serializer": "0.7.2",
    "@types/slate-react": "0.22.9",
    "@types/testing-library__jest-dom": "5.14.8",
    "@types/tinycolor2": "1.4.3",
<<<<<<< HEAD
    "@types/uuid": "8.3.4",
    "@types/video.js": "^7.3.42",
=======
    "@types/uuid": "9.0.2",
    "@types/yargs": "17.0.24",
>>>>>>> deeb1d85
    "@typescript-eslint/eslint-plugin": "5.42.0",
    "@typescript-eslint/parser": "5.42.0",
    "autoprefixer": "10.4.14",
    "babel-jest": "29.3.1",
    "babel-loader": "9.1.3",
    "babel-plugin-angularjs-annotate": "0.10.0",
    "babel-plugin-macros": "3.1.0",
    "blob-polyfill": "7.0.20220408",
    "browserslist": "^4.21.4",
    "chance": "^1.0.10",
    "codeowners": "^5.1.1",
    "copy-webpack-plugin": "11.0.0",
    "css-loader": "6.8.1",
    "css-minimizer-webpack-plugin": "5.0.1",
    "cypress": "9.5.1",
    "esbuild": "0.18.12",
    "esbuild-loader": "3.0.1",
    "esbuild-plugin-browserslist": "^0.8.0",
    "eslint": "8.44.0",
    "eslint-config-prettier": "8.8.0",
    "eslint-plugin-import": "^2.26.0",
    "eslint-plugin-jest": "27.2.3",
    "eslint-plugin-jsdoc": "46.4.3",
    "eslint-plugin-jsx-a11y": "6.7.1",
    "eslint-plugin-lodash": "7.4.0",
    "eslint-plugin-react": "7.32.2",
    "eslint-plugin-react-hooks": "4.6.0",
    "eslint-webpack-plugin": "4.0.1",
    "expose-loader": "4.1.0",
    "fork-ts-checker-webpack-plugin": "8.0.0",
    "glob": "10.3.3",
    "html-loader": "4.2.0",
    "html-webpack-plugin": "5.5.3",
    "http-server": "14.1.1",
    "husky": "8.0.3",
    "i18next-parser": "6.6.0",
    "jest": "29.3.1",
    "jest-canvas-mock": "2.5.2",
    "jest-date-mock": "1.0.8",
    "jest-environment-jsdom": "29.3.1",
    "jest-fail-on-console": "3.1.1",
    "jest-junit": "16.0.0",
    "jest-matcher-utils": "29.3.1",
    "lerna": "5.5.4",
    "lint-staged": "13.2.3",
    "mini-css-extract-plugin": "2.7.6",
    "msw": "1.2.2",
    "mutationobserver-shim": "0.3.7",
    "ngtemplate-loader": "2.1.0",
    "node-notifier": "10.0.1",
    "postcss": "8.4.26",
    "postcss-loader": "7.3.3",
    "postcss-reporter": "7.0.5",
    "postcss-scss": "4.0.6",
    "prettier": "3.0.0",
    "react-refresh": "0.14.0",
    "react-select-event": "5.5.1",
    "react-simple-compat": "1.2.3",
    "react-test-renderer": "18.2.0",
    "redux-mock-store": "1.5.4",
    "rimraf": "5.0.1",
    "rudder-sdk-js": "2.37.0",
    "sass": "1.63.6",
    "sass-loader": "13.3.2",
    "sinon": "15.2.0",
    "style-loader": "3.3.3",
    "stylelint": "15.10.1",
    "stylelint-config-prettier": "9.0.5",
    "stylelint-config-sass-guidelines": "10.0.0",
    "terser-webpack-plugin": "5.3.9",
    "testing-library-selector": "0.2.1",
    "ts-jest": "29.1.1",
    "ts-loader": "9.3.1",
    "ts-node": "10.9.1",
    "typescript": "4.8.4",
    "wait-on": "7.0.1",
    "webpack": "5.88.1",
    "webpack-bundle-analyzer": "4.9.0",
    "webpack-cli": "5.1.4",
    "webpack-dev-server": "4.15.1",
    "webpack-manifest-plugin": "5.0.0",
    "webpack-merge": "5.9.0",
    "yargs": "^17.5.1"
  },
  "dependencies": {
    "@daybrush/utils": "1.13.0",
    "@emotion/css": "11.11.2",
    "@emotion/react": "11.11.1",
    "@glideapps/glide-data-grid": "^5.2.1",
    "@grafana/aws-sdk": "0.0.47",
    "@grafana/data": "workspace:*",
    "@grafana/e2e-selectors": "workspace:*",
    "@grafana/experimental": "1.6.1",
    "@grafana/faro-core": "1.1.2",
    "@grafana/faro-web-sdk": "1.1.2",
    "@grafana/google-sdk": "0.1.1",
    "@grafana/lezer-logql": "0.1.8",
    "@grafana/lezer-traceql": "0.0.4",
    "@grafana/monaco-logql": "^0.0.7",
    "@grafana/runtime": "workspace:*",
    "@grafana/scenes": "0.22.0",
    "@grafana/schema": "workspace:*",
    "@grafana/ui": "workspace:*",
    "@kusto/monaco-kusto": "^7.4.0",
    "@leeoniya/ufuzzy": "1.0.8",
    "@lezer/common": "1.0.2",
    "@lezer/highlight": "1.1.3",
    "@lezer/lr": "1.3.3",
    "@locker/near-membrane-dom": "^0.12.15",
    "@locker/near-membrane-shared": "^0.12.15",
    "@locker/near-membrane-shared-dom": "^0.12.15",
    "@opentelemetry/api": "1.4.1",
    "@opentelemetry/exporter-collector": "0.25.0",
    "@opentelemetry/semantic-conventions": "1.15.0",
    "@popperjs/core": "2.11.8",
    "@prometheus-io/lezer-promql": "^0.37.0-rc.1",
    "@react-aria/button": "3.8.0",
    "@react-aria/dialog": "3.5.3",
    "@react-aria/focus": "3.13.0",
    "@react-aria/interactions": "3.16.0",
    "@react-aria/menu": "3.10.0",
    "@react-aria/overlays": "3.15.0",
    "@react-aria/utils": "3.18.0",
    "@react-stately/collections": "3.9.0",
    "@react-stately/menu": "3.5.3",
    "@react-stately/tree": "3.7.0",
    "@reduxjs/toolkit": "1.9.5",
    "@remix-run/router": "^1.5.0",
    "@testing-library/react-hooks": "^8.0.1",
    "@types/react-resizable": "3.0.4",
    "@types/trusted-types": "2.0.3",
    "@types/webpack-env": "1.18.1",
    "@visx/event": "3.3.0",
    "@visx/gradient": "3.3.0",
    "@visx/group": "3.3.0",
    "@visx/scale": "3.3.0",
    "@visx/shape": "3.3.0",
    "@visx/tooltip": "3.3.0",
    "@welldone-software/why-did-you-render": "7.0.1",
    "angular": "1.8.3",
    "angular-bindonce": "0.3.1",
    "angular-route": "1.8.3",
    "angular-sanitize": "1.8.3",
    "ansicolor": "1.1.100",
    "app": "link:./public/app",
    "baron": "3.0.3",
    "brace": "0.11.1",
    "calculate-size": "1.1.1",
    "centrifuge": "4.0.1",
    "classnames": "2.3.2",
    "combokeys": "^3.0.0",
    "comlink": "4.4.1",
    "common-tags": "1.8.2",
    "core-js": "3.31.1",
    "d3": "7.8.5",
    "d3-force": "3.0.0",
    "d3-scale-chromatic": "3.0.0",
    "dangerously-set-html-content": "1.0.9",
    "date-fns": "2.30.0",
    "debounce-promise": "3.1.2",
    "emotion": "11.0.0",
    "eventemitter3": "5.0.1",
    "fast-deep-equal": "^3.1.3",
    "fast-json-patch": "3.1.1",
    "file-saver": "2.0.5",
    "framework-utils": "^1.1.0",
    "history": "4.10.1",
    "hoist-non-react-statics": "3.3.2",
    "i18next": "^22.0.0",
    "i18next-browser-languagedetector": "^7.0.2",
    "immer": "10.0.2",
    "immutable": "4.3.1",
    "jquery": "3.7.0",
    "js-yaml": "^4.1.0",
    "json-markup": "^1.1.0",
    "json-source-map": "0.6.1",
    "jsurl": "^0.1.5",
    "kbar": "0.1.0-beta.40",
    "lodash": "4.17.21",
    "logfmt": "^1.3.2",
    "lru-cache": "10.0.0",
    "lru-memoize": "^1.1.0",
    "lucene": "^2.1.1",
    "marked": "5.1.1",
    "marked-mangle": "1.1.0",
    "memoize-one": "6.0.0",
    "moment": "2.29.4",
    "moment-timezone": "0.5.43",
    "monaco-editor": "0.34.0",
    "monaco-promql": "1.7.4",
    "mousetrap": "1.6.5",
    "mousetrap-global-bind": "1.1.0",
    "moveable": "0.43.1",
    "node-forge": "^1.3.1",
    "ol": "7.4.0",
    "ol-ext": "4.0.10",
    "papaparse": "5.4.1",
    "pluralize": "^8.0.0",
    "prismjs": "1.29.0",
    "prop-types": "15.8.1",
    "pseudoizer": "^0.1.0",
    "rc-cascader": "3.12.1",
    "rc-drawer": "6.3.0",
    "rc-slider": "10.2.1",
    "rc-time-picker": "3.7.3",
    "rc-tree": "5.7.9",
    "re-resizable": "6.9.9",
    "react": "18.2.0",
    "react-awesome-query-builder": "5.4.0",
    "react-beautiful-dnd": "13.1.1",
    "react-diff-viewer": "^3.1.1",
    "react-dom": "18.2.0",
    "react-draggable": "4.4.5",
    "react-dropzone": "^14.2.3",
    "react-enable": "^3.1.0",
    "react-grid-layout": "1.3.4",
    "react-highlight-words": "0.20.0",
    "react-hook-form": "7.5.3",
    "react-i18next": "^12.0.0",
    "react-inlinesvg": "3.0.2",
    "react-loading-skeleton": "3.3.1",
    "react-moveable": "0.46.1",
    "react-popper": "2.3.0",
    "react-popper-tooltip": "4.4.2",
    "react-redux": "7.2.6",
    "react-resizable": "3.0.5",
    "react-responsive-carousel": "^3.2.23",
    "react-router-dom": "5.3.3",
    "react-router-dom-v5-compat": "^6.10.0",
    "react-select": "5.7.4",
    "react-split-pane": "0.1.92",
    "react-table": "7.8.0",
    "react-transition-group": "4.4.5",
    "react-use": "17.4.0",
    "react-virtual": "2.10.4",
    "react-virtualized-auto-sizer": "1.0.7",
    "react-window": "1.8.9",
    "react-window-infinite-loader": "1.0.9",
    "redux": "4.2.1",
    "redux-thunk": "2.4.2",
    "regenerator-runtime": "0.13.11",
    "reselect": "4.1.8",
    "rxjs": "7.8.1",
    "sass": "link:./public/sass",
    "selecto": "1.26.0",
    "semver": "7.5.4",
    "slate": "0.47.9",
    "slate-plain-serializer": "0.7.13",
    "slate-react": "0.22.10",
    "sql-formatter-plus": "^1.3.6",
    "symbol-observable": "4.0.0",
    "test": "link:./public/test",
    "tether-drop": "https://github.com/torkelo/drop",
    "tinycolor2": "1.6.0",
    "tslib": "2.6.0",
    "tween-functions": "^1.2.0",
    "uplot": "1.6.24",
    "uuid": "9.0.0",
    "vendor": "link:./public/vendor",
    "video.js": "7.20.3",
    "visjs-network": "4.25.0",
    "whatwg-fetch": "3.6.2",
    "xlsx": "https://cdn.sheetjs.com/xlsx-0.19.1/xlsx-0.19.1.tgz"
  },
  "resolutions": {
    "underscore": "1.13.6",
    "@types/slate": "0.47.11",
    "@rushstack/rig-package": "0.4.0",
    "@rushstack/ts-command-line": "4.15.1",
    "ngtemplate-loader/loader-utils": "^2.0.0",
    "trim": "1.0.1",
    "semver@~7.0.0": "7.5.4",
    "semver@7.3.4": "7.5.4",
    "slate-dev-environment@^0.2.2": "patch:slate-dev-environment@npm:0.2.5#.yarn/patches/slate-dev-environment-npm-0.2.5-9aeb7da7b5.patch",
    "react-split-pane@0.1.92": "patch:react-split-pane@npm:0.1.92#.yarn/patches/react-split-pane-npm-0.1.92-93dbf51dff.patch",
    "@storybook/blocks@7.0.10": "patch:@storybook/blocks@npm%3A7.0.10#./.yarn/patches/@storybook-blocks-npm-7.0.10-b101e8dcba.patch"
  },
  "workspaces": {
    "packages": [
      "packages/*",
      "plugins-bundled/internal/*"
    ]
  },
  "engines": {
    "node": ">= 18"
  },
  "packageManager": "yarn@3.6.1",
  "dependenciesMeta": {
    "prettier@3.0.0": {
      "unplugged": true
    }
  }
}<|MERGE_RESOLUTION|>--- conflicted
+++ resolved
@@ -170,13 +170,9 @@
     "@types/slate-react": "0.22.9",
     "@types/testing-library__jest-dom": "5.14.8",
     "@types/tinycolor2": "1.4.3",
-<<<<<<< HEAD
-    "@types/uuid": "8.3.4",
+    "@types/uuid": "9.0.2",
     "@types/video.js": "^7.3.42",
-=======
-    "@types/uuid": "9.0.2",
     "@types/yargs": "17.0.24",
->>>>>>> deeb1d85
     "@typescript-eslint/eslint-plugin": "5.42.0",
     "@typescript-eslint/parser": "5.42.0",
     "autoprefixer": "10.4.14",
