--- conflicted
+++ resolved
@@ -173,13 +173,9 @@
   kubernetesAggregator?: boolean;
   expressionParser?: boolean;
   groupByVariable?: boolean;
-<<<<<<< HEAD
-  alertingUpgradeDryrunOnStart?: boolean;
-  dashboardRestore?: boolean;
-=======
   betterPageScrolling?: boolean;
   scopeFilters?: boolean;
   emailVerificationEnforcement?: boolean;
   ssoSettingsSAML?: boolean;
->>>>>>> f3337b96
+  dashboardRestore?: boolean;
 }