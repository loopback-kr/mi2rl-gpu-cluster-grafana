--- conflicted
+++ resolved
@@ -47,9 +47,6 @@
   annotationComments?: boolean;
   migrationLocking?: boolean;
   storage?: boolean;
-<<<<<<< HEAD
-=======
   storageLocalUpload?: boolean;
->>>>>>> bda3f860
   azureMonitorResourcePickerForMetrics?: boolean;
 }