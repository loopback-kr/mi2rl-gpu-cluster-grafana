--- conflicted
+++ resolved
@@ -271,11 +271,7 @@
         </div>
       );
     },
-<<<<<<< HEAD
-    [onCellFilterAdded, subData, page, enablePagination, prepareRow, rows, tableStyles, renderSubTable, timeRange]
-=======
-    [onCellFilterAdded, page, enablePagination, prepareRow, rows, tableStyles, renderSubTable, timeRange, data]
->>>>>>> b1fd399c
+    [onCellFilterAdded, subData, page, enablePagination, prepareRow, rows, tableStyles, renderSubTable, timeRange, data]
   );
 
   const onNavigate = useCallback(
