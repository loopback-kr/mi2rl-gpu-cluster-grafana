--- conflicted
+++ resolved
@@ -22,24 +22,6 @@
 	"github.com/grafana/grafana/smithy/build/go/grafana/types"
 )
 
-<<<<<<< HEAD
-=======
-func ValidateOrgAlert(c *models.ReqContext) {
-	id := c.ParamsInt64(":alertId")
-	query := models.GetAlertByIdQuery{Id: id}
-
-	if err := bus.Dispatch(c.Req.Context(), &query); err != nil {
-		c.JsonApiErr(404, "Alert not found", nil)
-		return
-	}
-
-	if c.OrgId != query.Result.OrgId {
-		c.JsonApiErr(403, "You are not allowed to edit/view alert", nil)
-		return
-	}
-}
-
->>>>>>> a9ad7d3c
 func GetAlertStatesForDashboard(c *models.ReqContext) response.Response {
 	dashboardID := c.QueryInt64("dashboardId")
 
@@ -211,16 +193,11 @@
 	id := c.ParamsInt64(":alertId")
 	query := models.GetAlertByIdQuery{Id: id}
 
-<<<<<<< HEAD
-	if err := bus.DispatchCtx(c.Req.Context(), &query); err != nil {
+	if err := bus.Dispatch(c.Req.Context(), &query); err != nil {
 		return response.JSON(404, errorResponse{
 			Code:    "NoSuchResource",
 			Message: fmt.Sprintf("Alert with ID %d not found", id),
 		})
-=======
-	if err := bus.Dispatch(c.Req.Context(), &query); err != nil {
-		return response.Error(500, "List alerts failed", err)
->>>>>>> a9ad7d3c
 	}
 
 	if c.OrgId != query.Result.OrgId {
