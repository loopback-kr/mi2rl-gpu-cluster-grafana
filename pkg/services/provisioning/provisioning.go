--- conflicted
+++ resolved
@@ -259,12 +259,8 @@
 	ruleService := provisioning.NewAlertRuleService(
 		st,
 		st,
-<<<<<<< HEAD
 		ps.folderService,
-=======
-		nil,
-		ps.dashboardService,
->>>>>>> ad1b60e6
+		//ps.dashboardService,
 		ps.quotaService,
 		ps.SQLStore,
 		int64(ps.Cfg.UnifiedAlerting.DefaultRuleEvaluationInterval.Seconds()),
