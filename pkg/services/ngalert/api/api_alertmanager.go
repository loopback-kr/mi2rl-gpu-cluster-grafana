package api

import (
	"context"
	"errors"
	"fmt"
	"net/http"
	"strconv"
	"strings"
	"time"

	"github.com/go-openapi/strfmt"
	alertingNotify "github.com/grafana/alerting/notify"

	"github.com/grafana/grafana/pkg/api/response"
	"github.com/grafana/grafana/pkg/infra/log"
	"github.com/grafana/grafana/pkg/services/accesscontrol"
	contextmodel "github.com/grafana/grafana/pkg/services/contexthandler/model"
	apimodels "github.com/grafana/grafana/pkg/services/ngalert/api/tooling/definitions"
	"github.com/grafana/grafana/pkg/services/ngalert/notifier"
	"github.com/grafana/grafana/pkg/services/ngalert/store"
	"github.com/grafana/grafana/pkg/util"
)

const (
	defaultTestReceiversTimeout = 15 * time.Second
	maxTestReceiversTimeout     = 30 * time.Second
)

type multiOrgAlertmanager interface {
	GetAlertmanagerConfiguration(ctx context.Context, org int64) (apimodels.GettableUserConfig, error)
	GetAppliedAlertmanagerConfigurations(ctx context.Context, org int64, limit int) ([]*apimodels.GettableHistoricUserConfig, error)
	ActivateHistoricalConfiguration(ctx context.Context, orgId int64, id int64) error
	ApplyAlertmanagerConfiguration(ctx context.Context, org int64, config apimodels.PostableUserConfig) error
	AlertmanagerFor(orgID int64) (notifier.Alertmanager, error)
}

type AlertmanagerSrv struct {
	log    log.Logger
	ac     accesscontrol.AccessControl
	moa    multiOrgAlertmanager
	crypto notifier.Crypto
}

type UnknownReceiverError struct {
	UID string
}

func (e UnknownReceiverError) Error() string {
	return fmt.Sprintf("unknown receiver: %s", e.UID)
}

func (srv AlertmanagerSrv) RouteGetAMStatus(c *contextmodel.ReqContext) response.Response {
	am, errResp := srv.AlertmanagerFor(c.OrgID)
	if errResp != nil {
		return errResp
	}

	return response.JSON(http.StatusOK, am.GetStatus())
}

func (srv AlertmanagerSrv) RouteCreateSilence(c *contextmodel.ReqContext, postableSilence apimodels.PostableSilence) response.Response {
	err := postableSilence.Validate(strfmt.Default)
	if err != nil {
		srv.log.Error("Silence failed validation", "error", err)
		return ErrResp(http.StatusBadRequest, err, "silence failed validation")
	}

	am, errResp := srv.AlertmanagerFor(c.OrgID)
	if errResp != nil {
		return errResp
	}

	action := accesscontrol.ActionAlertingInstanceUpdate
	if postableSilence.ID == "" {
		action = accesscontrol.ActionAlertingInstanceCreate
	}
	if !accesscontrol.HasAccess(srv.ac, c)(accesscontrol.EvalPermission(action)) {
		errAction := "update"
		if postableSilence.ID == "" {
			errAction = "create"
		}
		return ErrResp(http.StatusUnauthorized, fmt.Errorf("user is not authorized to %s silences", errAction), "")
	}

	silenceID, err := am.CreateSilence(&postableSilence)
	if err != nil {
		if errors.Is(err, alertingNotify.ErrSilenceNotFound) {
			return ErrResp(http.StatusNotFound, err, "")
		}

		if errors.Is(err, alertingNotify.ErrCreateSilenceBadPayload) {
			return ErrResp(http.StatusBadRequest, err, "")
		}

		return ErrResp(http.StatusInternalServerError, err, "failed to create silence")
	}
	return response.JSON(http.StatusAccepted, apimodels.PostSilencesOKBody{
		SilenceID: silenceID,
	})
}

func (srv AlertmanagerSrv) RouteDeleteAlertingConfig(c *contextmodel.ReqContext) response.Response {
	am, errResp := srv.AlertmanagerFor(c.OrgID)
	if errResp != nil {
		return errResp
	}

	if err := am.SaveAndApplyDefaultConfig(c.Req.Context()); err != nil {
		srv.log.Error("Unable to save and apply default alertmanager configuration", "error", err)
		return ErrResp(http.StatusInternalServerError, err, "failed to save and apply default Alertmanager configuration")
	}

	return response.JSON(http.StatusAccepted, util.DynMap{"message": "configuration deleted; the default is applied"})
}

func (srv AlertmanagerSrv) RouteDeleteSilence(c *contextmodel.ReqContext, silenceID string) response.Response {
	am, errResp := srv.AlertmanagerFor(c.OrgID)
	if errResp != nil {
		return errResp
	}

	if err := am.DeleteSilence(silenceID); err != nil {
		if errors.Is(err, alertingNotify.ErrSilenceNotFound) {
			return ErrResp(http.StatusNotFound, err, "")
		}
		return ErrResp(http.StatusInternalServerError, err, "")
	}
	return response.JSON(http.StatusOK, util.DynMap{"message": "silence deleted"})
}

func (srv AlertmanagerSrv) RouteGetAlertingConfig(c *contextmodel.ReqContext) response.Response {
	config, err := srv.moa.GetAlertmanagerConfiguration(c.Req.Context(), c.OrgID)
	if err != nil {
		if errors.Is(err, store.ErrNoAlertmanagerConfiguration) {
			return ErrResp(http.StatusNotFound, err, "")
		}
		return ErrResp(http.StatusInternalServerError, err, err.Error())
	}
	return response.JSON(http.StatusOK, config)
}

func (srv AlertmanagerSrv) RouteGetAlertingConfigHistory(c *contextmodel.ReqContext) response.Response {
	limit := c.QueryInt("limit")
	configs, err := srv.moa.GetAppliedAlertmanagerConfigurations(c.Req.Context(), c.OrgID, limit)
	if err != nil {
		return ErrResp(http.StatusInternalServerError, err, err.Error())
	}

	return response.JSON(http.StatusOK, configs)
}

func (srv AlertmanagerSrv) RouteGetAMAlertGroups(c *contextmodel.ReqContext) response.Response {
	am, errResp := srv.AlertmanagerFor(c.OrgID)
	if errResp != nil {
		return errResp
	}

	groups, err := am.GetAlertGroups(
		c.QueryBoolWithDefault("active", true),
		c.QueryBoolWithDefault("silenced", true),
		c.QueryBoolWithDefault("inhibited", true),
		c.QueryStrings("filter"),
		c.Query("receiver"),
	)
	if err != nil {
		if errors.Is(err, alertingNotify.ErrGetAlertGroupsBadPayload) {
			return ErrResp(http.StatusBadRequest, err, "")
		}
		// any other error here should be an unexpected failure and thus an internal error
		return ErrResp(http.StatusInternalServerError, err, "")
	}

	return response.JSON(http.StatusOK, groups)
}

func (srv AlertmanagerSrv) RouteGetAMAlerts(c *contextmodel.ReqContext) response.Response {
	am, errResp := srv.AlertmanagerFor(c.OrgID)
	if errResp != nil {
		return errResp
	}

	alerts, err := am.GetAlerts(
		c.QueryBoolWithDefault("active", true),
		c.QueryBoolWithDefault("silenced", true),
		c.QueryBoolWithDefault("inhibited", true),
		c.QueryStrings("filter"),
		c.Query("receiver"),
	)
	if err != nil {
		if errors.Is(err, alertingNotify.ErrGetAlertsBadPayload) {
			return ErrResp(http.StatusBadRequest, err, "")
		}
		if errors.Is(err, alertingNotify.ErrGetAlertsUnavailable) {
			return ErrResp(http.StatusServiceUnavailable, err, "")
		}
		// any other error here should be an unexpected failure and thus an internal error
		return ErrResp(http.StatusInternalServerError, err, "")
	}

	return response.JSON(http.StatusOK, alerts)
}

func (srv AlertmanagerSrv) RouteGetSilence(c *contextmodel.ReqContext, silenceID string) response.Response {
	am, errResp := srv.AlertmanagerFor(c.OrgID)
	if errResp != nil {
		return errResp
	}

	gettableSilence, err := am.GetSilence(silenceID)
	if err != nil {
		if errors.Is(err, alertingNotify.ErrSilenceNotFound) {
			return ErrResp(http.StatusNotFound, err, "")
		}
		// any other error here should be an unexpected failure and thus an internal error
		return ErrResp(http.StatusInternalServerError, err, "")
	}
	return response.JSON(http.StatusOK, gettableSilence)
}

func (srv AlertmanagerSrv) RouteGetSilences(c *contextmodel.ReqContext) response.Response {
	am, errResp := srv.AlertmanagerFor(c.OrgID)
	if errResp != nil {
		return errResp
	}

	gettableSilences, err := am.ListSilences(c.QueryStrings("filter"))
	if err != nil {
		if errors.Is(err, alertingNotify.ErrListSilencesBadPayload) {
			return ErrResp(http.StatusBadRequest, err, "")
		}
		// any other error here should be an unexpected failure and thus an internal error
		return ErrResp(http.StatusInternalServerError, err, "")
	}
	return response.JSON(http.StatusOK, gettableSilences)
}

func (srv AlertmanagerSrv) RoutePostGrafanaAlertingConfigHistoryActivate(c *contextmodel.ReqContext, id string) response.Response {
	confId, err := strconv.ParseInt(id, 10, 64)
	if err != nil {
		return ErrResp(http.StatusBadRequest, err, "failed to parse config id")
	}

	err = srv.moa.ActivateHistoricalConfiguration(c.Req.Context(), c.OrgID, confId)
	if err != nil {
		var unknownReceiverError notifier.UnknownReceiverError
		if errors.As(err, &unknownReceiverError) {
			return ErrResp(http.StatusBadRequest, unknownReceiverError, "")
		}
		var configRejectedError notifier.AlertmanagerConfigRejectedError
		if errors.As(err, &configRejectedError) {
			return ErrResp(http.StatusBadRequest, configRejectedError, "")
		}
		if errors.Is(err, store.ErrNoAlertmanagerConfiguration) {
			return response.Error(http.StatusNotFound, err.Error(), err)
		}
		if errors.Is(err, notifier.ErrNoAlertmanagerForOrg) {
			return response.Error(http.StatusNotFound, err.Error(), err)
		}
		if errors.Is(err, notifier.ErrAlertmanagerNotReady) {
			return response.Error(http.StatusConflict, err.Error(), err)
		}

		return ErrResp(http.StatusInternalServerError, err, "")
	}

	return response.JSON(http.StatusAccepted, util.DynMap{"message": "configuration activated"})
}

func (srv AlertmanagerSrv) RoutePostAlertingConfig(c *contextmodel.ReqContext, body apimodels.PostableUserConfig) response.Response {
	currentConfig, err := srv.moa.GetAlertmanagerConfiguration(c.Req.Context(), c.OrgID)
	// If a config is present and valid we proceed with the guard, otherwise we
	// just bypass the guard which is okay as we are anyway in an invalid state.
	if err == nil {
		if err := srv.provenanceGuard(currentConfig, body); err != nil {
			return ErrResp(http.StatusBadRequest, err, "")
		}
	}
	err = srv.moa.ApplyAlertmanagerConfiguration(c.Req.Context(), c.OrgID, body)
	if err == nil {
		return response.JSON(http.StatusAccepted, util.DynMap{"message": "configuration created"})
	}
	var unknownReceiverError notifier.UnknownReceiverError
	if errors.As(err, &unknownReceiverError) {
		return ErrResp(http.StatusBadRequest, unknownReceiverError, "")
	}
	var configRejectedError notifier.AlertmanagerConfigRejectedError
	if errors.As(err, &configRejectedError) {
		return ErrResp(http.StatusBadRequest, configRejectedError, "")
	}
	if errors.Is(err, notifier.ErrNoAlertmanagerForOrg) {
		return response.Error(http.StatusNotFound, err.Error(), err)
	}
	if errors.Is(err, notifier.ErrAlertmanagerNotReady) {
		return response.Error(http.StatusConflict, err.Error(), err)
	}

	return ErrResp(http.StatusInternalServerError, err, "")
}

func (srv AlertmanagerSrv) RouteGetReceivers(c *contextmodel.ReqContext) response.Response {
	am, errResp := srv.AlertmanagerFor(c.OrgID)
	if errResp != nil {
		return errResp
	}

	rcvs := am.GetReceivers(c.Req.Context())
	return response.JSON(http.StatusOK, rcvs)
}

func (srv AlertmanagerSrv) RoutePostTestReceivers(c *contextmodel.ReqContext, body apimodels.TestReceiversConfigBodyParams) response.Response {
	if err := srv.crypto.ProcessSecureSettings(c.Req.Context(), c.OrgID, body.Receivers); err != nil {
		var unknownReceiverError UnknownReceiverError
		if errors.As(err, &unknownReceiverError) {
			return ErrResp(http.StatusBadRequest, err, "")
		}
		return ErrResp(http.StatusInternalServerError, err, "failed to post process Alertmanager configuration")
	}

	ctx, cancelFunc, err := contextWithTimeoutFromRequest(
		c.Req.Context(),
		c.Req,
		defaultTestReceiversTimeout,
		maxTestReceiversTimeout)
	if err != nil {
		return ErrResp(http.StatusBadRequest, err, "")
	}
	defer cancelFunc()

	am, errResp := srv.AlertmanagerFor(c.OrgID)
	if errResp != nil {
		return errResp
	}

	result, err := am.TestReceivers(ctx, body)
	if err != nil {
		if errors.Is(err, alertingNotify.ErrNoReceivers) {
			return response.Error(http.StatusBadRequest, "", err)
		}
		return response.Error(http.StatusInternalServerError, "", err)
	}

	return response.JSON(statusForTestReceivers(result.Receivers), newTestReceiversResult(result))
}

func (srv AlertmanagerSrv) RoutePostTestTemplates(c *contextmodel.ReqContext, body apimodels.TestTemplatesConfigBodyParams) response.Response {
	am, errResp := srv.AlertmanagerFor(c.OrgID)
	if errResp != nil {
		return errResp
	}

	res, err := am.TestTemplate(c.Req.Context(), body)
	if err != nil {
		return response.Error(http.StatusInternalServerError, "", err)
	}

	return response.JSON(http.StatusOK, newTestTemplateResult(res))
}

// contextWithTimeoutFromRequest returns a context with a deadline set from the
// Request-Timeout header in the HTTP request. If the header is absent then the
// context will use the default timeout. The timeout in the Request-Timeout
// header cannot exceed the maximum timeout.
func contextWithTimeoutFromRequest(ctx context.Context, r *http.Request, defaultTimeout, maxTimeout time.Duration) (context.Context, context.CancelFunc, error) {
	timeout := defaultTimeout
	if s := strings.TrimSpace(r.Header.Get("Request-Timeout")); s != "" {
		// the timeout is measured in seconds
		v, err := strconv.ParseInt(s, 10, 16)
		if err != nil {
			return nil, nil, err
		}
		if d := time.Duration(v) * time.Second; d < maxTimeout {
			timeout = d
		} else {
			return nil, nil, fmt.Errorf("exceeded maximum timeout of %d seconds", maxTimeout)
		}
	}
	ctx, cancelFunc := context.WithTimeout(ctx, timeout)
	return ctx, cancelFunc, nil
}

func newTestReceiversResult(r *notifier.TestReceiversResult) apimodels.TestReceiversResult {
	v := apimodels.TestReceiversResult{
		Alert: apimodels.TestReceiversConfigAlertParams{
			Annotations: r.Alert.Annotations,
			Labels:      r.Alert.Labels,
		},
		Receivers:  make([]apimodels.TestReceiverResult, len(r.Receivers)),
		NotifiedAt: r.NotifedAt,
	}
	for ix, next := range r.Receivers {
		configs := make([]apimodels.TestReceiverConfigResult, len(next.Configs))
		for jx, config := range next.Configs {
			configs[jx].Name = config.Name
			configs[jx].UID = config.UID
			configs[jx].Status = config.Status
			if config.Error != nil {
				configs[jx].Error = config.Error.Error()
			}
		}
		v.Receivers[ix].Configs = configs
		v.Receivers[ix].Name = next.Name
	}
	return v
}

// statusForTestReceivers returns the appropriate status code for the response
// for the results.
//
// It returns an HTTP 200 OK status code if notifications were sent to all receivers,
// an HTTP 400 Bad Request status code if all receivers contain invalid configuration,
// an HTTP 408 Request Timeout status code if all receivers timed out when sending
// a test notification or an HTTP 207 Multi Status.
func statusForTestReceivers(v []notifier.TestReceiverResult) int {
	var (
		numBadRequests   int
		numTimeouts      int
		numUnknownErrors int
	)
	for _, receiver := range v {
		for _, next := range receiver.Configs {
			if next.Error != nil {
				var (
					invalidReceiverErr alertingNotify.IntegrationValidationError
					receiverTimeoutErr alertingNotify.IntegrationTimeoutError
				)
				if errors.As(next.Error, &invalidReceiverErr) {
					numBadRequests += 1
				} else if errors.As(next.Error, &receiverTimeoutErr) {
					numTimeouts += 1
				} else {
					numUnknownErrors += 1
				}
			}
		}
	}
	if numBadRequests == len(v) {
		// if all receivers contain invalid configuration
		return http.StatusBadRequest
	} else if numTimeouts == len(v) {
		// if all receivers contain valid configuration but timed out
		return http.StatusRequestTimeout
	} else if numBadRequests+numTimeouts+numUnknownErrors > 0 {
		return http.StatusMultiStatus
	} else {
		// all receivers were sent a notification without error
		return http.StatusOK
	}
}

func newTestTemplateResult(res *notifier.TestTemplatesResults) apimodels.TestTemplatesResults {
	apiRes := apimodels.TestTemplatesResults{}
	for _, r := range res.Results {
		apiRes.Results = append(apiRes.Results, apimodels.TestTemplatesResult{
			Name: r.Name,
			Text: r.Text,
		})
	}
	for _, e := range res.Errors {
		apiRes.Errors = append(apiRes.Errors, apimodels.TestTemplatesErrorResult{
			Name:    e.Name,
			Kind:    apimodels.TemplateErrorKind(e.Kind),
			Message: e.Error.Error(),
		})
	}
	return apiRes
}

func (srv AlertmanagerSrv) AlertmanagerFor(orgID int64) (notifier.Alertmanager, *response.NormalResponse) {
<<<<<<< HEAD
	am, err := srv.moa.AlertmanagerFor(orgID)
=======
	am, err := srv.mam.AlertmanagerFor(orgID)
>>>>>>> a2c93bb8
	if err == nil {
		return am, nil
	}

	if errors.Is(err, notifier.ErrNoAlertmanagerForOrg) {
		return nil, response.Error(http.StatusNotFound, err.Error(), err)
	}
	if errors.Is(err, notifier.ErrAlertmanagerNotReady) {
		return am, response.Error(http.StatusConflict, err.Error(), err)
	}

	srv.log.Error("Unable to obtain the org's Alertmanager", "error", err)
	return nil, response.Error(http.StatusInternalServerError, "unable to obtain org's Alertmanager", err)
}<|MERGE_RESOLUTION|>--- conflicted
+++ resolved
@@ -467,11 +467,7 @@
 }
 
 func (srv AlertmanagerSrv) AlertmanagerFor(orgID int64) (notifier.Alertmanager, *response.NormalResponse) {
-<<<<<<< HEAD
-	am, err := srv.moa.AlertmanagerFor(orgID)
-=======
 	am, err := srv.mam.AlertmanagerFor(orgID)
->>>>>>> a2c93bb8
 	if err == nil {
 		return am, nil
 	}
