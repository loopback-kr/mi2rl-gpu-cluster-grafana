--- conflicted
+++ resolved
@@ -651,7 +651,10 @@
 	// When activated in legacy alerting mode, this initiates a dry-run of the Unified Alerting upgrade during each startup. It logs any issues detected without implementing any actual changes.
 	FlagAlertingUpgradeDryrunOnStart = "alertingUpgradeDryrunOnStart"
 
-<<<<<<< HEAD
+	// FlagScopeFilters
+	// Enables the use of scope filters in Grafana
+	FlagScopeFilters = "scopeFilters"
+
 	// FlagSlackSharePreview
 	// Share dashboards preview to Slack
 	FlagSlackSharePreview = "slackSharePreview"
@@ -659,9 +662,4 @@
 	// FlagSlackUnfurling
 	// Unfurl dashboard links in Slack and display an image preview
 	FlagSlackUnfurling = "slackUnfurling"
-=======
-	// FlagScopeFilters
-	// Enables the use of scope filters in Grafana
-	FlagScopeFilters = "scopeFilters"
->>>>>>> 31660125
 )