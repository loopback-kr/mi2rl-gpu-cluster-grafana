--- conflicted
+++ resolved
@@ -639,13 +639,11 @@
 	// Force email verification for users, even when authenticating through sso.
 	FlagEmailVerificationEnforcement = "emailVerificationEnforcement"
 
-<<<<<<< HEAD
 	// FlagAuthAPIAccessTokenAuth
 	// Enables the use of Auth API access tokens for authentication
 	FlagAuthAPIAccessTokenAuth = "authAPIAccessTokenAuth"
-=======
+
 	// FlagSsoSettingsSAML
 	// Use the new SSO Settings API to configure the SAML connector
 	FlagSsoSettingsSAML = "ssoSettingsSAML"
->>>>>>> e96836d1
 )