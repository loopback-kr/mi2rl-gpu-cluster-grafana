{
  "kind": "FeatureList",
  "apiVersion": "featuretoggle.grafana.app/v0alpha1",
  "metadata": {},
  "items": [
    {
      "metadata": {
<<<<<<< HEAD
        "name": "datatrails",
        "resourceVersion": "1710775442129",
        "creationTimestamp": "2024-03-18T15:24:02Z"
      },
      "spec": {
        "description": "Enables the new core app datatrails",
        "stage": "experimental",
        "codeowner": "@grafana/dashboards-squad",
        "frontend": true,
=======
        "name": "publicDashboardsEmailSharing",
        "resourceVersion": "1711130211436",
        "creationTimestamp": "2024-03-22T17:56:51Z"
      },
      "spec": {
        "description": "Enables public dashboard sharing to be restricted to only allowed emails",
        "stage": "preview",
        "codeowner": "@grafana/sharing-squad",
        "hideFromAdminPage": true,
>>>>>>> 36ee1571
        "hideFromDocs": true
      }
    },
    {
      "metadata": {
<<<<<<< HEAD
        "name": "kubernetesFeatureToggles",
        "resourceVersion": "1710775442129",
        "creationTimestamp": "2024-03-18T15:24:02Z"
      },
      "spec": {
        "description": "Use the kubernetes API for feature toggle management in the frontend",
        "stage": "experimental",
        "codeowner": "@grafana/grafana-operator-experience-squad",
        "frontend": true,
        "hideFromAdminPage": true
=======
        "name": "autoMigrateTablePanel",
        "resourceVersion": "1711130211436",
        "creationTimestamp": "2024-03-22T17:56:51Z"
      },
      "spec": {
        "description": "Migrate old table panel to supported table panel - broken out from autoMigrateOldPanels to enable granular tracking",
        "stage": "preview",
        "codeowner": "@grafana/dataviz-squad",
        "frontend": true
      }
    },
    {
      "metadata": {
        "name": "scenes",
        "resourceVersion": "1711130211436",
        "creationTimestamp": "2024-03-22T17:56:51Z"
      },
      "spec": {
        "description": "Experimental framework to build interactive dashboards",
        "stage": "experimental",
        "codeowner": "@grafana/dashboards-squad",
        "frontend": true
>>>>>>> 36ee1571
      }
    },
    {
      "metadata": {
<<<<<<< HEAD
        "name": "jitterAlertRulesWithinGroups",
        "resourceVersion": "1710775442129",
        "creationTimestamp": "2024-03-18T15:24:02Z"
      },
      "spec": {
        "description": "Distributes alert rule evaluations more evenly over time, including spreading out rules within the same group",
        "stage": "preview",
        "codeowner": "@grafana/alerting-squad",
=======
        "name": "nestedFolders",
        "resourceVersion": "1711130211436",
        "creationTimestamp": "2024-03-22T17:56:51Z"
      },
      "spec": {
        "description": "Enable folder nesting",
        "stage": "GA",
        "codeowner": "@grafana/backend-platform"
      }
    },
    {
      "metadata": {
        "name": "cloudRBACRoles",
        "resourceVersion": "1711130211436",
        "creationTimestamp": "2024-03-22T17:56:51Z"
      },
      "spec": {
        "description": "Enabled grafana cloud specific RBAC roles",
        "stage": "experimental",
        "codeowner": "@grafana/identity-access-team",
>>>>>>> 36ee1571
        "requiresRestart": true,
        "hideFromDocs": true
      }
    },
    {
      "metadata": {
<<<<<<< HEAD
        "name": "alertingBacktesting",
        "resourceVersion": "1710775442129",
        "creationTimestamp": "2024-03-18T15:24:02Z"
      },
      "spec": {
        "description": "Rule backtesting API for alerting",
        "stage": "experimental",
        "codeowner": "@grafana/alerting-squad"
=======
        "name": "disableSSEDataplane",
        "resourceVersion": "1711130211436",
        "creationTimestamp": "2024-03-22T17:56:51Z"
      },
      "spec": {
        "description": "Disables dataplane specific processing in server side expressions.",
        "stage": "experimental",
        "codeowner": "@grafana/observability-metrics"
      }
    },
    {
      "metadata": {
        "name": "faroDatasourceSelector",
        "resourceVersion": "1711130211436",
        "creationTimestamp": "2024-03-22T17:56:51Z"
      },
      "spec": {
        "description": "Enable the data source selector within the Frontend Apps section of the Frontend Observability",
        "stage": "preview",
        "codeowner": "@grafana/app-o11y",
        "frontend": true
>>>>>>> 36ee1571
      }
    },
    {
      "metadata": {
<<<<<<< HEAD
        "name": "enableDatagridEditing",
        "resourceVersion": "1710775442129",
        "creationTimestamp": "2024-03-18T15:24:02Z"
      },
      "spec": {
        "description": "Enables the edit functionality in the datagrid panel",
        "stage": "preview",
        "codeowner": "@grafana/dataviz-squad",
=======
        "name": "aiGeneratedDashboardChanges",
        "resourceVersion": "1711130211436",
        "creationTimestamp": "2024-03-22T17:56:51Z"
      },
      "spec": {
        "description": "Enable AI powered features for dashboards to auto-summary changes when saving",
        "stage": "experimental",
        "codeowner": "@grafana/dashboards-squad",
>>>>>>> 36ee1571
        "frontend": true
      }
    },
    {
      "metadata": {
<<<<<<< HEAD
        "name": "permissionsFilterRemoveSubquery",
        "resourceVersion": "1710775442129",
        "creationTimestamp": "2024-03-18T15:24:02Z"
      },
      "spec": {
        "description": "Alternative permission filter implementation that does not use subqueries for fetching the dashboard folder",
        "stage": "experimental",
        "codeowner": "@grafana/backend-platform"
=======
        "name": "alertingInsights",
        "resourceVersion": "1711130211436",
        "creationTimestamp": "2024-03-22T17:56:51Z"
      },
      "spec": {
        "description": "Show the new alerting insights landing page",
        "stage": "GA",
        "codeowner": "@grafana/alerting-squad",
        "frontend": true,
        "hideFromAdminPage": true
>>>>>>> 36ee1571
      }
    },
    {
      "metadata": {
<<<<<<< HEAD
        "name": "reportingRetries",
        "resourceVersion": "1710775442129",
        "creationTimestamp": "2024-03-18T15:24:02Z"
      },
      "spec": {
        "description": "Enables rendering retries for the reporting feature",
        "stage": "preview",
        "codeowner": "@grafana/sharing-squad",
        "requiresRestart": true
=======
        "name": "dashboardScene",
        "resourceVersion": "1711130211436",
        "creationTimestamp": "2024-03-22T17:56:51Z"
      },
      "spec": {
        "description": "Enables dashboard rendering using scenes for all roles",
        "stage": "experimental",
        "codeowner": "@grafana/dashboards-squad",
        "frontend": true
>>>>>>> 36ee1571
      }
    },
    {
      "metadata": {
<<<<<<< HEAD
        "name": "idForwarding",
        "resourceVersion": "1710775442129",
        "creationTimestamp": "2024-03-18T15:24:02Z"
      },
      "spec": {
        "description": "Generate signed id token for identity that can be forwarded to plugins and external services",
        "stage": "experimental",
=======
        "name": "teamHttpHeaders",
        "resourceVersion": "1711130211436",
        "creationTimestamp": "2024-03-22T17:56:51Z"
      },
      "spec": {
        "description": "Enables Team LBAC for datasources to apply team headers to the client requests",
        "stage": "preview",
>>>>>>> 36ee1571
        "codeowner": "@grafana/identity-access-team"
      }
    },
    {
      "metadata": {
<<<<<<< HEAD
        "name": "newPDFRendering",
        "resourceVersion": "1710775442129",
        "creationTimestamp": "2024-03-18T15:24:02Z"
      },
      "spec": {
        "description": "New implementation for the dashboard to PDF rendering",
        "stage": "experimental",
        "codeowner": "@grafana/sharing-squad"
=======
        "name": "logRowsPopoverMenu",
        "resourceVersion": "1711130211436",
        "creationTimestamp": "2024-03-22T17:56:51Z"
      },
      "spec": {
        "description": "Enable filtering menu displayed when text of a log line is selected",
        "stage": "GA",
        "codeowner": "@grafana/observability-logs",
        "frontend": true
>>>>>>> 36ee1571
      }
    },
    {
      "metadata": {
<<<<<<< HEAD
        "name": "alertingQueryOptimization",
        "resourceVersion": "1710775442129",
        "creationTimestamp": "2024-03-18T15:24:02Z"
      },
      "spec": {
        "description": "Optimizes eligible queries in order to reduce load on datasources",
        "stage": "GA",
        "codeowner": "@grafana/alerting-squad"
=======
        "name": "queryOverLive",
        "resourceVersion": "1711130211436",
        "creationTimestamp": "2024-03-22T17:56:51Z"
      },
      "spec": {
        "description": "Use Grafana Live WebSocket to execute backend queries",
        "stage": "experimental",
        "codeowner": "@grafana/grafana-app-platform-squad",
        "frontend": true
>>>>>>> 36ee1571
      }
    },
    {
      "metadata": {
<<<<<<< HEAD
        "name": "unifiedStorage",
        "resourceVersion": "1710775442129",
        "creationTimestamp": "2024-03-18T15:24:02Z"
      },
      "spec": {
        "description": "SQL-based k8s storage",
        "stage": "experimental",
        "codeowner": "@grafana/grafana-app-platform-squad",
        "requiresDevMode": true,
        "requiresRestart": true
=======
        "name": "panelTitleSearch",
        "resourceVersion": "1711130211436",
        "creationTimestamp": "2024-03-22T17:56:51Z"
      },
      "spec": {
        "description": "Search for dashboards using panel title",
        "stage": "preview",
        "codeowner": "@grafana/grafana-app-platform-squad",
        "hideFromAdminPage": true
>>>>>>> 36ee1571
      }
    },
    {
      "metadata": {
<<<<<<< HEAD
        "name": "cloudWatchCrossAccountQuerying",
        "resourceVersion": "1710775442129",
        "creationTimestamp": "2024-03-18T15:24:02Z"
      },
      "spec": {
        "description": "Enables cross-account querying in CloudWatch datasources",
        "stage": "GA",
        "codeowner": "@grafana/aws-datasources",
        "allowSelfServe": true
=======
        "name": "returnToPrevious",
        "resourceVersion": "1711130211436",
        "creationTimestamp": "2024-03-22T17:56:51Z"
      },
      "spec": {
        "description": "Enables the return to previous context functionality",
        "stage": "preview",
        "codeowner": "@grafana/grafana-frontend-platform",
        "frontend": true
>>>>>>> 36ee1571
      }
    },
    {
      "metadata": {
<<<<<<< HEAD
        "name": "lokiQuerySplitting",
        "resourceVersion": "1710775442129",
        "creationTimestamp": "2024-03-18T15:24:02Z"
      },
      "spec": {
        "description": "Split large interval queries into subqueries with smaller time intervals",
        "stage": "GA",
        "codeowner": "@grafana/observability-logs",
        "frontend": true,
=======
        "name": "cloudWatchCrossAccountQuerying",
        "resourceVersion": "1711130211436",
        "creationTimestamp": "2024-03-22T17:56:51Z"
      },
      "spec": {
        "description": "Enables cross-account querying in CloudWatch datasources",
        "stage": "GA",
        "codeowner": "@grafana/aws-datasources",
>>>>>>> 36ee1571
        "allowSelfServe": true
      }
    },
    {
      "metadata": {
<<<<<<< HEAD
        "name": "grafanaAPIServerWithExperimentalAPIs",
        "resourceVersion": "1710775442129",
        "creationTimestamp": "2024-03-18T15:24:02Z"
      },
      "spec": {
        "description": "Register experimental APIs with the k8s API server",
        "stage": "experimental",
        "codeowner": "@grafana/grafana-app-platform-squad",
        "requiresDevMode": true,
        "requiresRestart": true
=======
        "name": "individualCookiePreferences",
        "resourceVersion": "1711130211436",
        "creationTimestamp": "2024-03-22T17:56:51Z"
      },
      "spec": {
        "description": "Support overriding cookie preferences per user",
        "stage": "experimental",
        "codeowner": "@grafana/backend-platform"
      }
    },
    {
      "metadata": {
        "name": "panelMonitoring",
        "resourceVersion": "1711130211436",
        "creationTimestamp": "2024-03-22T17:56:51Z"
      },
      "spec": {
        "description": "Enables panel monitoring through logs and measurements",
        "stage": "GA",
        "codeowner": "@grafana/dataviz-squad",
        "frontend": true
      }
    },
    {
      "metadata": {
        "name": "pluginsSkipHostEnvVars",
        "resourceVersion": "1711130211436",
        "creationTimestamp": "2024-03-22T17:56:51Z"
      },
      "spec": {
        "description": "Disables passing host environment variable to plugin processes",
        "stage": "experimental",
        "codeowner": "@grafana/plugins-platform-backend"
>>>>>>> 36ee1571
      }
    },
    {
      "metadata": {
<<<<<<< HEAD
        "name": "managedPluginsInstall",
        "resourceVersion": "1710775442129",
        "creationTimestamp": "2024-03-18T15:24:02Z"
      },
      "spec": {
        "description": "Install managed plugins directly from plugins catalog",
        "stage": "preview",
        "codeowner": "@grafana/plugins-platform-backend"
=======
        "name": "groupToNestedTableTransformation",
        "resourceVersion": "1711130211436",
        "creationTimestamp": "2024-03-22T17:56:51Z"
      },
      "spec": {
        "description": "Enables the group to nested table transformation",
        "stage": "preview",
        "codeowner": "@grafana/dataviz-squad",
        "frontend": true
>>>>>>> 36ee1571
      }
    },
    {
      "metadata": {
<<<<<<< HEAD
        "name": "editPanelCSVDragAndDrop",
        "resourceVersion": "1710775442129",
        "creationTimestamp": "2024-03-18T15:24:02Z"
      },
      "spec": {
        "description": "Enables drag and drop for CSV and Excel files",
        "stage": "experimental",
        "codeowner": "@grafana/dataviz-squad",
        "frontend": true
=======
        "name": "migrationLocking",
        "resourceVersion": "1711130211436",
        "creationTimestamp": "2024-03-22T17:56:51Z",
        "deletionTimestamp": "2024-03-25T05:44:42Z"
      },
      "spec": {
        "description": "Lock database during migrations",
        "stage": "preview",
        "codeowner": "@grafana/backend-platform"
>>>>>>> 36ee1571
      }
    },
    {
      "metadata": {
<<<<<<< HEAD
        "name": "betterPageScrolling",
        "resourceVersion": "1710775442129",
        "creationTimestamp": "2024-03-18T15:24:02Z"
      },
      "spec": {
        "description": "Removes CustomScrollbar from the UI, relying on native browser scrollbars",
        "stage": "GA",
        "codeowner": "@grafana/grafana-frontend-platform",
        "frontend": true
=======
        "name": "correlations",
        "resourceVersion": "1711130211436",
        "creationTimestamp": "2024-03-22T17:56:51Z"
      },
      "spec": {
        "description": "Correlations page",
        "stage": "GA",
        "codeowner": "@grafana/explore-squad",
        "allowSelfServe": true
>>>>>>> 36ee1571
      }
    },
    {
      "metadata": {
<<<<<<< HEAD
        "name": "showDashboardValidationWarnings",
        "resourceVersion": "1710775442129",
        "creationTimestamp": "2024-03-18T15:24:02Z"
      },
      "spec": {
        "description": "Show warnings when dashboards do not validate against the schema",
        "stage": "experimental",
        "codeowner": "@grafana/dashboards-squad"
=======
        "name": "nodeGraphDotLayout",
        "resourceVersion": "1711130211436",
        "creationTimestamp": "2024-03-22T17:56:51Z"
      },
      "spec": {
        "description": "Changed the layout algorithm for the node graph",
        "stage": "experimental",
        "codeowner": "@grafana/observability-traces-and-profiling",
        "frontend": true
>>>>>>> 36ee1571
      }
    },
    {
      "metadata": {
<<<<<<< HEAD
        "name": "disableSSEDataplane",
        "resourceVersion": "1710775442129",
        "creationTimestamp": "2024-03-18T15:24:02Z"
      },
      "spec": {
        "description": "Disables dataplane specific processing in server side expressions.",
=======
        "name": "groupByVariable",
        "resourceVersion": "1711130211436",
        "creationTimestamp": "2024-03-22T17:56:51Z"
      },
      "spec": {
        "description": "Enable groupBy variable support in scenes dashboards",
>>>>>>> 36ee1571
        "stage": "experimental",
        "codeowner": "@grafana/observability-metrics"
      }
    },
    {
      "metadata": {
<<<<<<< HEAD
        "name": "alertingNoDataErrorExecution",
        "resourceVersion": "1710775442129",
        "creationTimestamp": "2024-03-18T15:24:02Z"
      },
      "spec": {
        "description": "Changes how Alerting state manager handles execution of NoData/Error",
        "stage": "GA",
        "codeowner": "@grafana/alerting-squad",
        "requiresRestart": true
=======
        "name": "publicDashboards",
        "resourceVersion": "1711130211436",
        "creationTimestamp": "2024-03-22T17:56:51Z"
      },
      "spec": {
        "description": "[Deprecated] Public dashboards are now enabled by default; to disable them, use the configuration setting. This feature toggle will be removed in the next major version.",
        "stage": "GA",
        "codeowner": "@grafana/sharing-squad",
        "allowSelfServe": true
>>>>>>> 36ee1571
      }
    },
    {
      "metadata": {
<<<<<<< HEAD
        "name": "expressionParser",
        "resourceVersion": "1710775442129",
        "creationTimestamp": "2024-03-18T15:24:02Z"
      },
      "spec": {
        "description": "Enable new expression parser",
        "stage": "experimental",
        "codeowner": "@grafana/grafana-app-platform-squad",
        "requiresRestart": true
=======
        "name": "autoMigratePiechartPanel",
        "resourceVersion": "1711130211436",
        "creationTimestamp": "2024-03-22T17:56:51Z"
      },
      "spec": {
        "description": "Migrate old piechart panel to supported piechart panel - broken out from autoMigrateOldPanels to enable granular tracking",
        "stage": "preview",
        "codeowner": "@grafana/dataviz-squad",
        "frontend": true
>>>>>>> 36ee1571
      }
    },
    {
      "metadata": {
<<<<<<< HEAD
        "name": "logsContextDatasourceUi",
        "resourceVersion": "1710775442129",
        "creationTimestamp": "2024-03-18T15:24:02Z"
      },
      "spec": {
        "description": "Allow datasource to provide custom UI for context view",
        "stage": "GA",
        "codeowner": "@grafana/observability-logs",
        "frontend": true,
        "allowSelfServe": true
=======
        "name": "autoMigrateXYChartPanel",
        "resourceVersion": "1711130211436",
        "creationTimestamp": "2024-03-22T17:56:51Z"
      },
      "spec": {
        "description": "Migrate old XYChart panel to new XYChart2 model",
        "stage": "preview",
        "codeowner": "@grafana/dataviz-squad",
        "frontend": true
>>>>>>> 36ee1571
      }
    },
    {
      "metadata": {
<<<<<<< HEAD
        "name": "featureToggleAdminPage",
        "resourceVersion": "1710775442129",
        "creationTimestamp": "2024-03-18T15:24:02Z"
      },
      "spec": {
        "description": "Enable admin page for managing feature toggles from the Grafana front-end",
        "stage": "experimental",
        "codeowner": "@grafana/grafana-operator-experience-squad",
        "requiresRestart": true
=======
        "name": "editPanelCSVDragAndDrop",
        "resourceVersion": "1711130211436",
        "creationTimestamp": "2024-03-22T17:56:51Z"
      },
      "spec": {
        "description": "Enables drag and drop for CSV and Excel files",
        "stage": "experimental",
        "codeowner": "@grafana/dataviz-squad",
        "frontend": true
>>>>>>> 36ee1571
      }
    },
    {
      "metadata": {
<<<<<<< HEAD
        "name": "awsAsyncQueryCaching",
        "resourceVersion": "1710775442129",
        "creationTimestamp": "2024-03-18T15:24:02Z"
      },
      "spec": {
        "description": "Enable caching for async queries for Redshift and Athena. Requires that the datasource has caching and async query support enabled",
        "stage": "GA",
        "codeowner": "@grafana/aws-datasources"
=======
        "name": "prometheusMetricEncyclopedia",
        "resourceVersion": "1711130211436",
        "creationTimestamp": "2024-03-22T17:56:51Z"
      },
      "spec": {
        "description": "Adds the metrics explorer component to the Prometheus query builder as an option in metric select",
        "stage": "GA",
        "codeowner": "@grafana/observability-metrics",
        "frontend": true,
        "allowSelfServe": true
>>>>>>> 36ee1571
      }
    },
    {
      "metadata": {
<<<<<<< HEAD
        "name": "kubernetesSnapshots",
        "resourceVersion": "1710775442129",
        "creationTimestamp": "2024-03-18T15:24:02Z"
      },
      "spec": {
        "description": "Routes snapshot requests from /api to the /apis endpoint",
        "stage": "experimental",
        "codeowner": "@grafana/grafana-app-platform-squad",
        "requiresRestart": true
=======
        "name": "influxdbBackendMigration",
        "resourceVersion": "1711130211436",
        "creationTimestamp": "2024-03-22T17:56:51Z"
      },
      "spec": {
        "description": "Query InfluxDB InfluxQL without the proxy",
        "stage": "GA",
        "codeowner": "@grafana/observability-metrics",
        "frontend": true
>>>>>>> 36ee1571
      }
    },
    {
      "metadata": {
<<<<<<< HEAD
        "name": "dashboardSceneForViewers",
        "resourceVersion": "1710775442129",
        "creationTimestamp": "2024-03-18T15:24:02Z"
=======
        "name": "disableSecretsCompatibility",
        "resourceVersion": "1711130211436",
        "creationTimestamp": "2024-03-22T17:56:51Z"
>>>>>>> 36ee1571
      },
      "spec": {
        "description": "Enables dashboard rendering using Scenes for viewer roles",
        "stage": "experimental",
        "codeowner": "@grafana/dashboards-squad",
        "frontend": true
      }
    },
    {
      "metadata": {
<<<<<<< HEAD
        "name": "vizAndWidgetSplit",
        "resourceVersion": "1710775442129",
        "creationTimestamp": "2024-03-18T15:24:02Z"
      },
      "spec": {
        "description": "Split panels between visualizations and widgets",
        "stage": "experimental",
        "codeowner": "@grafana/dashboards-squad",
        "frontend": true
=======
        "name": "annotationPermissionUpdate",
        "resourceVersion": "1711130211436",
        "creationTimestamp": "2024-03-22T17:56:51Z"
      },
      "spec": {
        "description": "Change the way annotation permissions work by scoping them to folders and dashboards.",
        "stage": "GA",
        "codeowner": "@grafana/identity-access-team"
>>>>>>> 36ee1571
      }
    },
    {
      "metadata": {
<<<<<<< HEAD
        "name": "mlExpressions",
        "resourceVersion": "1710775442129",
        "creationTimestamp": "2024-03-18T15:24:02Z"
      },
      "spec": {
        "description": "Enable support for Machine Learning in server-side expressions",
        "stage": "experimental",
        "codeowner": "@grafana/alerting-squad"
=======
        "name": "scopeFilters",
        "resourceVersion": "1711130211436",
        "creationTimestamp": "2024-03-22T17:56:51Z"
      },
      "spec": {
        "description": "Enables the use of scope filters in Grafana",
        "stage": "experimental",
        "codeowner": "@grafana/dashboards-squad",
        "hideFromAdminPage": true,
        "hideFromDocs": true
>>>>>>> 36ee1571
      }
    },
    {
      "metadata": {
<<<<<<< HEAD
        "name": "influxdbSqlSupport",
        "resourceVersion": "1710775442129",
        "creationTimestamp": "2024-03-18T15:24:02Z"
      },
      "spec": {
        "description": "Enable InfluxDB SQL query language support with new querying UI",
        "stage": "GA",
        "codeowner": "@grafana/observability-metrics",
        "requiresRestart": true,
        "allowSelfServe": true
      }
    },
    {
      "metadata": {
        "name": "formatString",
        "resourceVersion": "1710775442129",
        "creationTimestamp": "2024-03-18T15:24:02Z"
      },
      "spec": {
        "description": "Enable format string transformer",
        "stage": "preview",
        "codeowner": "@grafana/dataviz-squad",
        "frontend": true
=======
        "name": "lokiExperimentalStreaming",
        "resourceVersion": "1711130211436",
        "creationTimestamp": "2024-03-22T17:56:51Z"
      },
      "spec": {
        "description": "Support new streaming approach for loki (prototype, needs special loki build)",
        "stage": "experimental",
        "codeowner": "@grafana/observability-logs"
>>>>>>> 36ee1571
      }
    },
    {
      "metadata": {
<<<<<<< HEAD
        "name": "teamHttpHeaders",
        "resourceVersion": "1710775442129",
        "creationTimestamp": "2024-03-18T15:24:02Z"
      },
      "spec": {
        "description": "Enables Team LBAC for datasources to apply team headers to the client requests",
        "stage": "preview",
        "codeowner": "@grafana/identity-access-team"
=======
        "name": "logRequestsInstrumentedAsUnknown",
        "resourceVersion": "1711130211436",
        "creationTimestamp": "2024-03-22T17:56:51Z"
      },
      "spec": {
        "description": "Logs the path for requests that are instrumented as unknown",
        "stage": "experimental",
        "codeowner": "@grafana/hosted-grafana-team"
>>>>>>> 36ee1571
      }
    },
    {
      "metadata": {
<<<<<<< HEAD
        "name": "flameGraphItemCollapsing",
        "resourceVersion": "1710775442129",
        "creationTimestamp": "2024-03-18T15:24:02Z"
      },
      "spec": {
        "description": "Allow collapsing of flame graph items",
        "stage": "experimental",
        "codeowner": "@grafana/observability-traces-and-profiling",
=======
        "name": "frontendSandboxMonitorOnly",
        "resourceVersion": "1711130211436",
        "creationTimestamp": "2024-03-22T17:56:51Z"
      },
      "spec": {
        "description": "Enables monitor only in the plugin frontend sandbox (if enabled)",
        "stage": "experimental",
        "codeowner": "@grafana/plugins-platform-backend",
>>>>>>> 36ee1571
        "frontend": true
      }
    },
    {
      "metadata": {
<<<<<<< HEAD
        "name": "scenes",
        "resourceVersion": "1710775442129",
        "creationTimestamp": "2024-03-18T15:24:02Z"
      },
      "spec": {
        "description": "Experimental framework to build interactive dashboards",
        "stage": "experimental",
        "codeowner": "@grafana/dashboards-squad",
=======
        "name": "lokiFormatQuery",
        "resourceVersion": "1711130211436",
        "creationTimestamp": "2024-03-22T17:56:51Z"
      },
      "spec": {
        "description": "Enables the ability to format Loki queries",
        "stage": "experimental",
        "codeowner": "@grafana/observability-logs",
>>>>>>> 36ee1571
        "frontend": true
      }
    },
    {
      "metadata": {
<<<<<<< HEAD
        "name": "faroDatasourceSelector",
        "resourceVersion": "1710775442129",
        "creationTimestamp": "2024-03-18T15:24:02Z"
      },
      "spec": {
        "description": "Enable the data source selector within the Frontend Apps section of the Frontend Observability",
        "stage": "preview",
        "codeowner": "@grafana/app-o11y",
        "frontend": true
=======
        "name": "externalServiceAccounts",
        "resourceVersion": "1711130211436",
        "creationTimestamp": "2024-03-22T17:56:51Z"
      },
      "spec": {
        "description": "Automatic service account and token setup for plugins",
        "stage": "preview",
        "codeowner": "@grafana/identity-access-team",
        "hideFromAdminPage": true
>>>>>>> 36ee1571
      }
    },
    {
      "metadata": {
<<<<<<< HEAD
        "name": "wargamesTesting",
        "resourceVersion": "1710775442129",
        "creationTimestamp": "2024-03-18T15:24:02Z"
      },
      "spec": {
        "description": "Placeholder feature flag for internal testing",
        "stage": "experimental",
        "codeowner": "@grafana/hosted-grafana-team"
=======
        "name": "alertStateHistoryLokiOnly",
        "resourceVersion": "1711130211436",
        "creationTimestamp": "2024-03-22T17:56:51Z"
      },
      "spec": {
        "description": "Disable Grafana alerts from emitting annotations when a remote Loki instance is available.",
        "stage": "experimental",
        "codeowner": "@grafana/alerting-squad"
>>>>>>> 36ee1571
      }
    },
    {
      "metadata": {
<<<<<<< HEAD
        "name": "pluginsAPIMetrics",
        "resourceVersion": "1710775442129",
        "creationTimestamp": "2024-03-18T15:24:02Z"
      },
      "spec": {
        "description": "Sends metrics of public grafana packages usage by plugins",
        "stage": "experimental",
        "codeowner": "@grafana/plugins-platform-backend",
=======
        "name": "transformationsVariableSupport",
        "resourceVersion": "1711130211436",
        "creationTimestamp": "2024-03-22T17:56:51Z"
      },
      "spec": {
        "description": "Allows using variables in transformations",
        "stage": "preview",
        "codeowner": "@grafana/dataviz-squad",
>>>>>>> 36ee1571
        "frontend": true
      }
    },
    {
      "metadata": {
<<<<<<< HEAD
        "name": "awsDatasourcesNewFormStyling",
        "resourceVersion": "1710775442129",
        "creationTimestamp": "2024-03-18T15:24:02Z"
      },
      "spec": {
        "description": "Applies new form styling for configuration and query editors in AWS plugins",
        "stage": "preview",
        "codeowner": "@grafana/aws-datasources",
        "frontend": true
=======
        "name": "lokiStructuredMetadata",
        "resourceVersion": "1711130211436",
        "creationTimestamp": "2024-03-22T17:56:51Z"
      },
      "spec": {
        "description": "Enables the loki data source to request structured metadata from the Loki server",
        "stage": "GA",
        "codeowner": "@grafana/observability-logs"
>>>>>>> 36ee1571
      }
    },
    {
      "metadata": {
<<<<<<< HEAD
        "name": "queryOverLive",
        "resourceVersion": "1710775442129",
        "creationTimestamp": "2024-03-18T15:24:02Z"
      },
      "spec": {
        "description": "Use Grafana Live WebSocket to execute backend queries",
        "stage": "experimental",
        "codeowner": "@grafana/grafana-app-platform-squad",
        "frontend": true
=======
        "name": "alertingSaveStatePeriodic",
        "resourceVersion": "1711130211436",
        "creationTimestamp": "2024-03-22T17:56:51Z"
      },
      "spec": {
        "description": "Writes the state periodically to the database, asynchronous to rule evaluation",
        "stage": "privatePreview",
        "codeowner": "@grafana/alerting-squad"
>>>>>>> 36ee1571
      }
    },
    {
      "metadata": {
<<<<<<< HEAD
        "name": "sseGroupByDatasource",
        "resourceVersion": "1710775442129",
        "creationTimestamp": "2024-03-18T15:24:02Z"
      },
      "spec": {
        "description": "Send query to the same datasource in a single request when using server side expressions. The `cloudWatchBatchQueries` feature toggle should be enabled if this used with CloudWatch.",
        "stage": "experimental",
        "codeowner": "@grafana/observability-metrics"
=======
        "name": "sqlExpressions",
        "resourceVersion": "1711130211436",
        "creationTimestamp": "2024-03-22T17:56:51Z"
      },
      "spec": {
        "description": "Enables using SQL and DuckDB functions as Expressions.",
        "stage": "experimental",
        "codeowner": "@grafana/grafana-app-platform-squad"
>>>>>>> 36ee1571
      }
    },
    {
      "metadata": {
<<<<<<< HEAD
        "name": "enableElasticsearchBackendQuerying",
        "resourceVersion": "1710775442129",
        "creationTimestamp": "2024-03-18T15:24:02Z"
      },
      "spec": {
        "description": "Enable the processing of queries and responses in the Elasticsearch data source through backend",
        "stage": "GA",
        "codeowner": "@grafana/observability-logs",
=======
        "name": "transformationsRedesign",
        "resourceVersion": "1711130211436",
        "creationTimestamp": "2024-03-22T17:56:51Z"
      },
      "spec": {
        "description": "Enables the transformations redesign",
        "stage": "GA",
        "codeowner": "@grafana/observability-metrics",
        "frontend": true,
>>>>>>> 36ee1571
        "allowSelfServe": true
      }
    },
    {
      "metadata": {
<<<<<<< HEAD
        "name": "enableNativeHTTPHistogram",
        "resourceVersion": "1710775442129",
        "creationTimestamp": "2024-03-18T15:24:02Z"
      },
      "spec": {
        "description": "Enables native HTTP Histograms",
        "stage": "experimental",
        "codeowner": "@grafana/hosted-grafana-team"
=======
        "name": "dashgpt",
        "resourceVersion": "1711130211436",
        "creationTimestamp": "2024-03-22T17:56:51Z"
      },
      "spec": {
        "description": "Enable AI powered features in dashboards",
        "stage": "GA",
        "codeowner": "@grafana/dashboards-squad",
        "frontend": true
>>>>>>> 36ee1571
      }
    },
    {
      "metadata": {
<<<<<<< HEAD
        "name": "ssoSettingsApi",
        "resourceVersion": "1710775442129",
        "creationTimestamp": "2024-03-18T15:24:02Z"
      },
      "spec": {
        "description": "Enables the SSO settings API and the OAuth configuration UIs in Grafana",
        "stage": "preview",
        "codeowner": "@grafana/identity-access-team",
        "allowSelfServe": true
=======
        "name": "kubernetesSnapshots",
        "resourceVersion": "1711130211436",
        "creationTimestamp": "2024-03-22T17:56:51Z"
      },
      "spec": {
        "description": "Routes snapshot requests from /api to the /apis endpoint",
        "stage": "experimental",
        "codeowner": "@grafana/grafana-app-platform-squad",
        "requiresRestart": true
      }
    },
    {
      "metadata": {
        "name": "dashboardSceneForViewers",
        "resourceVersion": "1711130211436",
        "creationTimestamp": "2024-03-22T17:56:51Z"
      },
      "spec": {
        "description": "Enables dashboard rendering using Scenes for viewer roles",
        "stage": "experimental",
        "codeowner": "@grafana/dashboards-squad",
        "frontend": true
>>>>>>> 36ee1571
      }
    },
    {
      "metadata": {
<<<<<<< HEAD
        "name": "panelTitleSearch",
        "resourceVersion": "1710775442129",
        "creationTimestamp": "2024-03-18T15:24:02Z"
      },
      "spec": {
        "description": "Search for dashboards using panel title",
        "stage": "preview",
        "codeowner": "@grafana/grafana-app-platform-squad",
        "hideFromAdminPage": true
=======
        "name": "datatrails",
        "resourceVersion": "1711130211436",
        "creationTimestamp": "2024-03-22T17:56:51Z"
      },
      "spec": {
        "description": "Enables the new core app datatrails",
        "stage": "experimental",
        "codeowner": "@grafana/dashboards-squad",
        "frontend": true,
        "hideFromDocs": true
>>>>>>> 36ee1571
      }
    },
    {
      "metadata": {
<<<<<<< HEAD
        "name": "autoMigratePiechartPanel",
        "resourceVersion": "1710775442129",
        "creationTimestamp": "2024-03-18T15:24:02Z"
      },
      "spec": {
        "description": "Migrate old piechart panel to supported piechart panel - broken out from autoMigrateOldPanels to enable granular tracking",
        "stage": "preview",
        "codeowner": "@grafana/dataviz-squad",
        "frontend": true
=======
        "name": "jitterAlertRulesWithinGroups",
        "resourceVersion": "1711130211436",
        "creationTimestamp": "2024-03-22T17:56:51Z"
      },
      "spec": {
        "description": "Distributes alert rule evaluations more evenly over time, including spreading out rules within the same group",
        "stage": "preview",
        "codeowner": "@grafana/alerting-squad",
        "requiresRestart": true,
        "hideFromDocs": true
>>>>>>> 36ee1571
      }
    },
    {
      "metadata": {
<<<<<<< HEAD
        "name": "grpcServer",
        "resourceVersion": "1710775442129",
        "creationTimestamp": "2024-03-18T15:24:02Z"
=======
        "name": "accessControlOnCall",
        "resourceVersion": "1711130211436",
        "creationTimestamp": "2024-03-22T17:56:51Z"
>>>>>>> 36ee1571
      },
      "spec": {
        "description": "Access control primitives for OnCall",
        "stage": "preview",
        "codeowner": "@grafana/identity-access-team",
        "hideFromAdminPage": true
      }
    },
    {
      "metadata": {
<<<<<<< HEAD
        "name": "redshiftAsyncQueryDataSupport",
        "resourceVersion": "1710775442129",
        "creationTimestamp": "2024-03-18T15:24:02Z"
      },
      "spec": {
        "description": "Enable async query data support for Redshift",
        "stage": "GA",
        "codeowner": "@grafana/aws-datasources"
=======
        "name": "lokiMetricDataplane",
        "resourceVersion": "1711130211436",
        "creationTimestamp": "2024-03-22T17:56:51Z"
      },
      "spec": {
        "description": "Changes metric responses from Loki to be compliant with the dataplane specification.",
        "stage": "GA",
        "codeowner": "@grafana/observability-logs",
        "allowSelfServe": true
>>>>>>> 36ee1571
      }
    },
    {
      "metadata": {
<<<<<<< HEAD
        "name": "prometheusMetricEncyclopedia",
        "resourceVersion": "1710775442129",
        "creationTimestamp": "2024-03-18T15:24:02Z"
      },
      "spec": {
        "description": "Adds the metrics explorer component to the Prometheus query builder as an option in metric select",
        "stage": "GA",
        "codeowner": "@grafana/observability-metrics",
        "frontend": true,
        "allowSelfServe": true
=======
        "name": "enableNativeHTTPHistogram",
        "resourceVersion": "1711130211436",
        "creationTimestamp": "2024-03-22T17:56:51Z"
      },
      "spec": {
        "description": "Enables native HTTP Histograms",
        "stage": "experimental",
        "codeowner": "@grafana/hosted-grafana-team"
>>>>>>> 36ee1571
      }
    },
    {
      "metadata": {
<<<<<<< HEAD
        "name": "emailVerificationEnforcement",
        "resourceVersion": "1710775442129",
        "creationTimestamp": "2024-03-18T15:24:02Z"
      },
      "spec": {
        "description": "Force email verification for users, even when authenticating through sso.",
        "stage": "experimental",
        "codeowner": "@grafana/identity-access-team",
        "hideFromAdminPage": true,
        "hideFromDocs": true
=======
        "name": "showDashboardValidationWarnings",
        "resourceVersion": "1711130211436",
        "creationTimestamp": "2024-03-22T17:56:51Z"
      },
      "spec": {
        "description": "Show warnings when dashboards do not validate against the schema",
        "stage": "experimental",
        "codeowner": "@grafana/dashboards-squad"
>>>>>>> 36ee1571
      }
    },
    {
      "metadata": {
<<<<<<< HEAD
        "name": "frontendSandboxMonitorOnly",
        "resourceVersion": "1710775442129",
        "creationTimestamp": "2024-03-18T15:24:02Z"
      },
      "spec": {
        "description": "Enables monitor only in the plugin frontend sandbox (if enabled)",
        "stage": "experimental",
        "codeowner": "@grafana/plugins-platform-backend",
=======
        "name": "unifiedRequestLog",
        "resourceVersion": "1711130211436",
        "creationTimestamp": "2024-03-22T17:56:51Z"
      },
      "spec": {
        "description": "Writes error logs to the request logger",
        "stage": "experimental",
        "codeowner": "@grafana/backend-platform"
      }
    },
    {
      "metadata": {
        "name": "prometheusPromQAIL",
        "resourceVersion": "1711130211436",
        "creationTimestamp": "2024-03-22T17:56:51Z"
      },
      "spec": {
        "description": "Prometheus and AI/ML to assist users in creating a query",
        "stage": "experimental",
        "codeowner": "@grafana/observability-metrics",
>>>>>>> 36ee1571
        "frontend": true
      }
    },
    {
      "metadata": {
<<<<<<< HEAD
        "name": "lokiFormatQuery",
        "resourceVersion": "1710775442129",
        "creationTimestamp": "2024-03-18T15:24:02Z"
      },
      "spec": {
        "description": "Enables the ability to format Loki queries",
        "stage": "experimental",
        "codeowner": "@grafana/observability-logs",
        "frontend": true
=======
        "name": "alertingSimplifiedRouting",
        "resourceVersion": "1711130211436",
        "creationTimestamp": "2024-03-22T17:56:51Z"
      },
      "spec": {
        "description": "Enables users to easily configure alert notifications by specifying a contact point directly when editing or creating an alert rule",
        "stage": "GA",
        "codeowner": "@grafana/alerting-squad"
>>>>>>> 36ee1571
      }
    },
    {
      "metadata": {
<<<<<<< HEAD
        "name": "canvasPanelPanZoom",
        "resourceVersion": "1710775442129",
        "creationTimestamp": "2024-03-18T15:24:02Z"
      },
      "spec": {
        "description": "Allow pan and zoom in canvas panel",
=======
        "name": "newVizTooltips",
        "resourceVersion": "1711130211436",
        "creationTimestamp": "2024-03-22T17:56:51Z"
      },
      "spec": {
        "description": "New visualizations tooltips UX",
>>>>>>> 36ee1571
        "stage": "preview",
        "codeowner": "@grafana/dataviz-squad",
        "frontend": true
      }
    },
    {
      "metadata": {
<<<<<<< HEAD
        "name": "tableSharedCrosshair",
        "resourceVersion": "1710775442129",
        "creationTimestamp": "2024-03-18T15:24:02Z"
      },
      "spec": {
        "description": "Enables shared crosshair in table panel",
        "stage": "experimental",
        "codeowner": "@grafana/dataviz-squad",
        "frontend": true
=======
        "name": "influxdbRunQueriesInParallel",
        "resourceVersion": "1711130211436",
        "creationTimestamp": "2024-03-22T17:56:51Z"
      },
      "spec": {
        "description": "Enables running InfluxDB Influxql queries in parallel",
        "stage": "privatePreview",
        "codeowner": "@grafana/observability-metrics"
>>>>>>> 36ee1571
      }
    },
    {
      "metadata": {
<<<<<<< HEAD
        "name": "angularDeprecationUI",
        "resourceVersion": "1710775442129",
        "creationTimestamp": "2024-03-18T15:24:02Z"
      },
      "spec": {
        "description": "Display Angular warnings in dashboards and panels",
        "stage": "GA",
        "codeowner": "@grafana/plugins-platform-backend",
        "frontend": true
=======
        "name": "disableAngular",
        "resourceVersion": "1711130211436",
        "creationTimestamp": "2024-03-22T17:56:51Z"
      },
      "spec": {
        "description": "Dynamic flag to disable angular at runtime. The preferred method is to set `angular_support_enabled` to `false` in the [security] settings, which allows you to change the state at runtime.",
        "stage": "preview",
        "codeowner": "@grafana/dataviz-squad",
        "frontend": true,
        "hideFromAdminPage": true
>>>>>>> 36ee1571
      }
    },
    {
      "metadata": {
<<<<<<< HEAD
        "name": "disableSecretsCompatibility",
        "resourceVersion": "1710775442129",
        "creationTimestamp": "2024-03-18T15:24:02Z"
=======
        "name": "influxqlStreamingParser",
        "resourceVersion": "1711130211436",
        "creationTimestamp": "2024-03-22T17:56:51Z"
>>>>>>> 36ee1571
      },
      "spec": {
        "description": "Disable duplicated secret storage in legacy tables",
        "stage": "experimental",
        "codeowner": "@grafana/hosted-grafana-team",
        "requiresRestart": true
      }
    },
    {
      "metadata": {
<<<<<<< HEAD
        "name": "influxdbBackendMigration",
        "resourceVersion": "1710775442129",
        "creationTimestamp": "2024-03-18T15:24:02Z"
      },
      "spec": {
        "description": "Query InfluxDB InfluxQL without the proxy",
        "stage": "GA",
        "codeowner": "@grafana/observability-metrics",
        "frontend": true
=======
        "name": "alertStateHistoryLokiSecondary",
        "resourceVersion": "1711130211436",
        "creationTimestamp": "2024-03-22T17:56:51Z"
      },
      "spec": {
        "description": "Enable Grafana to write alert state history to an external Loki instance in addition to Grafana annotations.",
        "stage": "experimental",
        "codeowner": "@grafana/alerting-squad"
>>>>>>> 36ee1571
      }
    },
    {
      "metadata": {
<<<<<<< HEAD
        "name": "prometheusIncrementalQueryInstrumentation",
        "resourceVersion": "1710775442129",
        "creationTimestamp": "2024-03-18T15:24:02Z"
      },
      "spec": {
        "description": "Adds RudderStack events to incremental queries",
        "stage": "experimental",
        "codeowner": "@grafana/observability-metrics",
=======
        "name": "metricsSummary",
        "resourceVersion": "1711130211436",
        "creationTimestamp": "2024-03-22T17:56:51Z"
      },
      "spec": {
        "description": "Enables metrics summary queries in the Tempo data source",
        "stage": "experimental",
        "codeowner": "@grafana/observability-traces-and-profiling",
>>>>>>> 36ee1571
        "frontend": true
      }
    },
    {
      "metadata": {
<<<<<<< HEAD
        "name": "transformationsRedesign",
        "resourceVersion": "1710775442129",
        "creationTimestamp": "2024-03-18T15:24:02Z"
      },
      "spec": {
        "description": "Enables the transformations redesign",
        "stage": "GA",
        "codeowner": "@grafana/observability-metrics",
        "frontend": true,
        "allowSelfServe": true
=======
        "name": "alertingQueryOptimization",
        "resourceVersion": "1711130211436",
        "creationTimestamp": "2024-03-22T17:56:51Z"
      },
      "spec": {
        "description": "Optimizes eligible queries in order to reduce load on datasources",
        "stage": "GA",
        "codeowner": "@grafana/alerting-squad"
>>>>>>> 36ee1571
      }
    },
    {
      "metadata": {
<<<<<<< HEAD
        "name": "prometheusConfigOverhaulAuth",
        "resourceVersion": "1710775442129",
        "creationTimestamp": "2024-03-18T15:24:02Z"
=======
        "name": "promQLScope",
        "resourceVersion": "1711130211436",
        "creationTimestamp": "2024-03-22T17:56:51Z"
>>>>>>> 36ee1571
      },
      "spec": {
        "description": "In-development feature that will allow injection of labels into prometheus queries.",
        "stage": "experimental",
        "codeowner": "@grafana/observability-metrics"
      }
    },
    {
      "metadata": {
<<<<<<< HEAD
        "name": "autoMigrateOldPanels",
        "resourceVersion": "1710775442129",
        "creationTimestamp": "2024-03-18T15:24:02Z"
      },
      "spec": {
        "description": "Migrate old angular panels to supported versions (graph, table-old, worldmap, etc)",
        "stage": "preview",
        "codeowner": "@grafana/dataviz-squad",
        "frontend": true
=======
        "name": "lokiLogsDataplane",
        "resourceVersion": "1711130211436",
        "creationTimestamp": "2024-03-22T17:56:51Z"
      },
      "spec": {
        "description": "Changes logs responses from Loki to be compliant with the dataplane specification.",
        "stage": "experimental",
        "codeowner": "@grafana/observability-logs"
>>>>>>> 36ee1571
      }
    },
    {
      "metadata": {
<<<<<<< HEAD
        "name": "autoMigrateTablePanel",
        "resourceVersion": "1710775442129",
        "creationTimestamp": "2024-03-18T15:24:02Z"
      },
      "spec": {
        "description": "Migrate old table panel to supported table panel - broken out from autoMigrateOldPanels to enable granular tracking",
        "stage": "preview",
        "codeowner": "@grafana/dataviz-squad",
=======
        "name": "pluginsFrontendSandbox",
        "resourceVersion": "1711130211436",
        "creationTimestamp": "2024-03-22T17:56:51Z"
      },
      "spec": {
        "description": "Enables the plugins frontend sandbox",
        "stage": "experimental",
        "codeowner": "@grafana/plugins-platform-backend",
>>>>>>> 36ee1571
        "frontend": true
      }
    },
    {
      "metadata": {
<<<<<<< HEAD
        "name": "topnav",
        "resourceVersion": "1710775442129",
        "creationTimestamp": "2024-03-18T15:24:02Z"
      },
      "spec": {
        "description": "Enables topnav support in external plugins. The new Grafana navigation cannot be disabled.",
        "stage": "deprecated",
        "codeowner": "@grafana/grafana-frontend-platform"
=======
        "name": "prometheusIncrementalQueryInstrumentation",
        "resourceVersion": "1711130211436",
        "creationTimestamp": "2024-03-22T17:56:51Z"
      },
      "spec": {
        "description": "Adds RudderStack events to incremental queries",
        "stage": "experimental",
        "codeowner": "@grafana/observability-metrics",
        "frontend": true
>>>>>>> 36ee1571
      }
    },
    {
      "metadata": {
<<<<<<< HEAD
        "name": "pdfTables",
        "resourceVersion": "1710775442129",
        "creationTimestamp": "2024-03-18T15:24:02Z"
      },
      "spec": {
        "description": "Enables generating table data as PDF in reporting",
        "stage": "preview",
        "codeowner": "@grafana/sharing-squad"
=======
        "name": "panelTitleSearchInV1",
        "resourceVersion": "1711130211436",
        "creationTimestamp": "2024-03-22T17:56:51Z"
      },
      "spec": {
        "description": "Enable searching for dashboards using panel title in search v1",
        "stage": "experimental",
        "codeowner": "@grafana/backend-platform",
        "requiresDevMode": true
>>>>>>> 36ee1571
      }
    },
    {
      "metadata": {
<<<<<<< HEAD
        "name": "onPremToCloudMigrations",
        "resourceVersion": "1710775442129",
        "creationTimestamp": "2024-03-18T15:24:02Z"
      },
      "spec": {
        "description": "In-development feature that will allow users to easily migrate their on-prem Grafana instances to Grafana Cloud.",
        "stage": "experimental",
        "codeowner": "@grafana/grafana-operator-experience-squad"
=======
        "name": "pluginsDynamicAngularDetectionPatterns",
        "resourceVersion": "1711130211436",
        "creationTimestamp": "2024-03-22T17:56:51Z"
      },
      "spec": {
        "description": "Enables fetching Angular detection patterns for plugins from GCOM and fallback to hardcoded ones",
        "stage": "GA",
        "codeowner": "@grafana/plugins-platform-backend"
>>>>>>> 36ee1571
      }
    },
    {
      "metadata": {
<<<<<<< HEAD
        "name": "lokiQuerySplittingConfig",
        "resourceVersion": "1710775442129",
        "creationTimestamp": "2024-03-18T15:24:02Z"
      },
      "spec": {
        "description": "Give users the option to configure split durations for Loki queries",
        "stage": "experimental",
        "codeowner": "@grafana/observability-logs",
=======
        "name": "pluginsAPIMetrics",
        "resourceVersion": "1711130211436",
        "creationTimestamp": "2024-03-22T17:56:51Z"
      },
      "spec": {
        "description": "Sends metrics of public grafana packages usage by plugins",
        "stage": "experimental",
        "codeowner": "@grafana/plugins-platform-backend",
>>>>>>> 36ee1571
        "frontend": true
      }
    },
    {
      "metadata": {
<<<<<<< HEAD
        "name": "autoMigrateGraphPanel",
        "resourceVersion": "1710775442129",
        "creationTimestamp": "2024-03-18T15:24:02Z"
      },
      "spec": {
        "description": "Migrate old graph panel to supported time series panel - broken out from autoMigrateOldPanels to enable granular tracking",
=======
        "name": "awsAsyncQueryCaching",
        "resourceVersion": "1711130211436",
        "creationTimestamp": "2024-03-22T17:56:51Z"
      },
      "spec": {
        "description": "Enable caching for async queries for Redshift and Athena. Requires that the datasource has caching and async query support enabled",
        "stage": "GA",
        "codeowner": "@grafana/aws-datasources"
      }
    },
    {
      "metadata": {
        "name": "autoMigrateStatPanel",
        "resourceVersion": "1711130211436",
        "creationTimestamp": "2024-03-22T17:56:51Z"
      },
      "spec": {
        "description": "Migrate old stat panel to supported stat panel - broken out from autoMigrateOldPanels to enable granular tracking",
>>>>>>> 36ee1571
        "stage": "preview",
        "codeowner": "@grafana/dataviz-squad",
        "frontend": true
      }
    },
    {
      "metadata": {
<<<<<<< HEAD
        "name": "autoMigrateWorldmapPanel",
        "resourceVersion": "1710775442129",
        "creationTimestamp": "2024-03-18T15:24:02Z"
      },
      "spec": {
        "description": "Migrate old worldmap panel to supported geomap panel - broken out from autoMigrateOldPanels to enable granular tracking",
        "stage": "preview",
        "codeowner": "@grafana/dataviz-squad",
        "frontend": true
      }
    },
    {
      "metadata": {
        "name": "alertingNoNormalState",
        "resourceVersion": "1710775442129",
        "creationTimestamp": "2024-03-18T15:24:02Z"
      },
      "spec": {
        "description": "Stop maintaining state of alerts that are not firing",
        "stage": "preview",
        "codeowner": "@grafana/alerting-squad",
        "hideFromAdminPage": true
=======
        "name": "dataplaneFrontendFallback",
        "resourceVersion": "1711130211436",
        "creationTimestamp": "2024-03-22T17:56:51Z"
      },
      "spec": {
        "description": "Support dataplane contract field name change for transformations and field name matchers where the name is different",
        "stage": "GA",
        "codeowner": "@grafana/observability-metrics",
        "frontend": true,
        "allowSelfServe": true
>>>>>>> 36ee1571
      }
    },
    {
      "metadata": {
<<<<<<< HEAD
        "name": "individualCookiePreferences",
        "resourceVersion": "1710775442129",
        "creationTimestamp": "2024-03-18T15:24:02Z"
      },
      "spec": {
        "description": "Support overriding cookie preferences per user",
        "stage": "experimental",
        "codeowner": "@grafana/backend-platform"
=======
        "name": "enableDatagridEditing",
        "resourceVersion": "1711130211436",
        "creationTimestamp": "2024-03-22T17:56:51Z"
      },
      "spec": {
        "description": "Enables the edit functionality in the datagrid panel",
        "stage": "preview",
        "codeowner": "@grafana/dataviz-squad",
        "frontend": true
>>>>>>> 36ee1571
      }
    },
    {
      "metadata": {
<<<<<<< HEAD
        "name": "sqlDatasourceDatabaseSelection",
        "resourceVersion": "1710775442129",
        "creationTimestamp": "2024-03-18T15:24:02Z"
      },
      "spec": {
        "description": "Enables previous SQL data source dataset dropdown behavior",
        "stage": "preview",
        "codeowner": "@grafana/dataviz-squad",
        "frontend": true,
        "hideFromAdminPage": true
=======
        "name": "vizAndWidgetSplit",
        "resourceVersion": "1711130211436",
        "creationTimestamp": "2024-03-22T17:56:51Z"
      },
      "spec": {
        "description": "Split panels between visualizations and widgets",
        "stage": "experimental",
        "codeowner": "@grafana/dashboards-squad",
        "frontend": true
>>>>>>> 36ee1571
      }
    },
    {
      "metadata": {
<<<<<<< HEAD
        "name": "grafanaAPIServerEnsureKubectlAccess",
        "resourceVersion": "1710775442129",
        "creationTimestamp": "2024-03-18T15:24:02Z"
      },
      "spec": {
        "description": "Start an additional https handler and write kubectl options",
        "stage": "experimental",
        "codeowner": "@grafana/grafana-app-platform-squad",
        "requiresDevMode": true,
        "requiresRestart": true
=======
        "name": "logsExploreTableVisualisation",
        "resourceVersion": "1711130211436",
        "creationTimestamp": "2024-03-22T17:56:51Z"
      },
      "spec": {
        "description": "A table visualisation for logs in Explore",
        "stage": "GA",
        "codeowner": "@grafana/observability-logs",
        "frontend": true
>>>>>>> 36ee1571
      }
    },
    {
      "metadata": {
<<<<<<< HEAD
        "name": "configurableSchedulerTick",
        "resourceVersion": "1710775442129",
        "creationTimestamp": "2024-03-18T15:24:02Z"
      },
      "spec": {
        "description": "Enable changing the scheduler base interval via configuration option unified_alerting.scheduler_tick_interval",
        "stage": "experimental",
        "codeowner": "@grafana/alerting-squad",
        "requiresRestart": true,
        "hideFromDocs": true
=======
        "name": "traceQLStreaming",
        "resourceVersion": "1711130211436",
        "creationTimestamp": "2024-03-22T17:56:51Z"
      },
      "spec": {
        "description": "Enables response streaming of TraceQL queries of the Tempo data source",
        "stage": "GA",
        "codeowner": "@grafana/observability-traces-and-profiling",
        "frontend": true
>>>>>>> 36ee1571
      }
    },
    {
      "metadata": {
<<<<<<< HEAD
        "name": "panelTitleSearchInV1",
        "resourceVersion": "1710775442129",
        "creationTimestamp": "2024-03-18T15:24:02Z"
      },
      "spec": {
        "description": "Enable searching for dashboards using panel title in search v1",
        "stage": "experimental",
        "codeowner": "@grafana/backend-platform",
        "requiresDevMode": true
=======
        "name": "ssoSettingsSAML",
        "resourceVersion": "1711130211436",
        "creationTimestamp": "2024-03-22T17:56:51Z"
      },
      "spec": {
        "description": "Use the new SSO Settings API to configure the SAML connector",
        "stage": "experimental",
        "codeowner": "@grafana/identity-access-team",
        "hideFromAdminPage": true,
        "hideFromDocs": true
>>>>>>> 36ee1571
      }
    },
    {
      "metadata": {
<<<<<<< HEAD
        "name": "kubernetesAggregator",
        "resourceVersion": "1710775442129",
        "creationTimestamp": "2024-03-18T15:24:02Z"
      },
      "spec": {
        "description": "Enable grafana aggregator",
        "stage": "experimental",
        "codeowner": "@grafana/grafana-app-platform-squad",
        "requiresRestart": true
=======
        "name": "nestedFolderPicker",
        "resourceVersion": "1711130211436",
        "creationTimestamp": "2024-03-22T17:56:51Z"
      },
      "spec": {
        "description": "Enables the new folder picker to work with nested folders. Requires the nestedFolders feature toggle",
        "stage": "GA",
        "codeowner": "@grafana/grafana-frontend-platform",
        "frontend": true,
        "allowSelfServe": true
>>>>>>> 36ee1571
      }
    },
    {
      "metadata": {
<<<<<<< HEAD
        "name": "publicDashboards",
        "resourceVersion": "1710775442129",
        "creationTimestamp": "2024-03-18T15:24:02Z"
      },
      "spec": {
        "description": "[Deprecated] Public dashboards are now enabled by default; to disable them, use the configuration setting. This feature toggle will be removed in the next major version.",
        "stage": "GA",
        "codeowner": "@grafana/sharing-squad",
        "allowSelfServe": true
=======
        "name": "alertingNoNormalState",
        "resourceVersion": "1711130211436",
        "creationTimestamp": "2024-03-22T17:56:51Z"
      },
      "spec": {
        "description": "Stop maintaining state of alerts that are not firing",
        "stage": "preview",
        "codeowner": "@grafana/alerting-squad",
        "hideFromAdminPage": true
>>>>>>> 36ee1571
      }
    },
    {
      "metadata": {
<<<<<<< HEAD
        "name": "canvasPanelNesting",
        "resourceVersion": "1710775442129",
        "creationTimestamp": "2024-03-18T15:24:02Z"
      },
      "spec": {
        "description": "Allow elements nesting",
        "stage": "experimental",
        "codeowner": "@grafana/dataviz-squad",
        "frontend": true,
        "hideFromAdminPage": true
=======
        "name": "alertStateHistoryLokiPrimary",
        "resourceVersion": "1711130211436",
        "creationTimestamp": "2024-03-22T17:56:51Z"
      },
      "spec": {
        "description": "Enable a remote Loki instance as the primary source for state history reads.",
        "stage": "experimental",
        "codeowner": "@grafana/alerting-squad"
>>>>>>> 36ee1571
      }
    },
    {
      "metadata": {
<<<<<<< HEAD
        "name": "nestedFolders",
        "resourceVersion": "1710775442129",
        "creationTimestamp": "2024-03-18T15:24:02Z"
      },
      "spec": {
        "description": "Enable folder nesting",
        "stage": "preview",
        "codeowner": "@grafana/backend-platform"
=======
        "name": "awsDatasourcesTempCredentials",
        "resourceVersion": "1711130211436",
        "creationTimestamp": "2024-03-22T17:56:51Z"
      },
      "spec": {
        "description": "Support temporary security credentials in AWS plugins for Grafana Cloud customers",
        "stage": "experimental",
        "codeowner": "@grafana/aws-datasources"
>>>>>>> 36ee1571
      }
    },
    {
      "metadata": {
<<<<<<< HEAD
        "name": "metricsSummary",
        "resourceVersion": "1710775442129",
        "creationTimestamp": "2024-03-18T15:24:02Z"
      },
      "spec": {
        "description": "Enables metrics summary queries in the Tempo data source",
        "stage": "experimental",
        "codeowner": "@grafana/observability-traces-and-profiling",
        "frontend": true
=======
        "name": "permissionsFilterRemoveSubquery",
        "resourceVersion": "1711130211436",
        "creationTimestamp": "2024-03-22T17:56:51Z"
      },
      "spec": {
        "description": "Alternative permission filter implementation that does not use subqueries for fetching the dashboard folder",
        "stage": "experimental",
        "codeowner": "@grafana/backend-platform"
>>>>>>> 36ee1571
      }
    },
    {
      "metadata": {
<<<<<<< HEAD
        "name": "lokiStructuredMetadata",
        "resourceVersion": "1710775442129",
        "creationTimestamp": "2024-03-18T15:24:02Z"
=======
        "name": "ssoSettingsApi",
        "resourceVersion": "1711130211436",
        "creationTimestamp": "2024-03-22T17:56:51Z"
>>>>>>> 36ee1571
      },
      "spec": {
        "description": "Enables the loki data source to request structured metadata from the Loki server",
        "stage": "GA",
        "codeowner": "@grafana/observability-logs"
      }
    },
    {
      "metadata": {
<<<<<<< HEAD
        "name": "prometheusDataplane",
        "resourceVersion": "1710775442129",
        "creationTimestamp": "2024-03-18T15:24:02Z"
      },
      "spec": {
        "description": "Changes responses to from Prometheus to be compliant with the dataplane specification. In particular, when this feature toggle is active, the numeric `Field.Name` is set from 'Value' to the value of the `__name__` label.",
        "stage": "GA",
        "codeowner": "@grafana/observability-metrics",
        "allowSelfServe": true
=======
        "name": "renderAuthJWT",
        "resourceVersion": "1711130211436",
        "creationTimestamp": "2024-03-22T17:56:51Z"
      },
      "spec": {
        "description": "Uses JWT-based auth for rendering instead of relying on remote cache",
        "stage": "preview",
        "codeowner": "@grafana/grafana-as-code",
        "hideFromAdminPage": true
>>>>>>> 36ee1571
      }
    },
    {
      "metadata": {
<<<<<<< HEAD
        "name": "recoveryThreshold",
        "resourceVersion": "1710775442129",
        "creationTimestamp": "2024-03-18T15:24:02Z"
      },
      "spec": {
        "description": "Enables feature recovery threshold (aka hysteresis) for threshold server-side expression",
        "stage": "GA",
        "codeowner": "@grafana/alerting-squad",
        "requiresRestart": true
=======
        "name": "enableElasticsearchBackendQuerying",
        "resourceVersion": "1711130211436",
        "creationTimestamp": "2024-03-22T17:56:51Z"
      },
      "spec": {
        "description": "Enable the processing of queries and responses in the Elasticsearch data source through backend",
        "stage": "GA",
        "codeowner": "@grafana/observability-logs",
        "allowSelfServe": true
>>>>>>> 36ee1571
      }
    },
    {
      "metadata": {
<<<<<<< HEAD
        "name": "lokiQueryHints",
        "resourceVersion": "1710775442129",
        "creationTimestamp": "2024-03-18T15:24:02Z"
      },
      "spec": {
        "description": "Enables query hints for Loki",
        "stage": "GA",
        "codeowner": "@grafana/observability-logs",
        "frontend": true
=======
        "name": "sqlDatasourceDatabaseSelection",
        "resourceVersion": "1711130211436",
        "creationTimestamp": "2024-03-22T17:56:51Z"
      },
      "spec": {
        "description": "Enables previous SQL data source dataset dropdown behavior",
        "stage": "preview",
        "codeowner": "@grafana/dataviz-squad",
        "frontend": true,
        "hideFromAdminPage": true
>>>>>>> 36ee1571
      }
    },
    {
      "metadata": {
<<<<<<< HEAD
        "name": "newVizTooltips",
        "resourceVersion": "1710775442129",
        "creationTimestamp": "2024-03-18T15:24:02Z"
=======
        "name": "lokiRunQueriesInParallel",
        "resourceVersion": "1711130211436",
        "creationTimestamp": "2024-03-22T17:56:51Z"
>>>>>>> 36ee1571
      },
      "spec": {
        "description": "New visualizations tooltips UX",
        "stage": "preview",
        "codeowner": "@grafana/dataviz-squad",
        "frontend": true
      }
    },
    {
      "metadata": {
<<<<<<< HEAD
        "name": "lokiMetricDataplane",
        "resourceVersion": "1710775442129",
        "creationTimestamp": "2024-03-18T15:24:02Z"
      },
      "spec": {
        "description": "Changes metric responses from Loki to be compliant with the dataplane specification.",
        "stage": "GA",
        "codeowner": "@grafana/observability-logs",
        "allowSelfServe": true
=======
        "name": "tableSharedCrosshair",
        "resourceVersion": "1711130211436",
        "creationTimestamp": "2024-03-22T17:56:51Z"
      },
      "spec": {
        "description": "Enables shared crosshair in table panel",
        "stage": "experimental",
        "codeowner": "@grafana/dataviz-squad",
        "frontend": true
>>>>>>> 36ee1571
      }
    },
    {
      "metadata": {
<<<<<<< HEAD
        "name": "alertingSimplifiedRouting",
        "resourceVersion": "1710775442129",
        "creationTimestamp": "2024-03-18T15:24:02Z"
      },
      "spec": {
        "description": "Enables users to easily configure alert notifications by specifying a contact point directly when editing or creating an alert rule",
        "stage": "preview",
        "codeowner": "@grafana/alerting-squad"
=======
        "name": "expressionParser",
        "resourceVersion": "1711130211436",
        "creationTimestamp": "2024-03-22T17:56:51Z"
      },
      "spec": {
        "description": "Enable new expression parser",
        "stage": "experimental",
        "codeowner": "@grafana/grafana-app-platform-squad",
        "requiresRestart": true
>>>>>>> 36ee1571
      }
    },
    {
      "metadata": {
<<<<<<< HEAD
        "name": "newFolderPicker",
        "resourceVersion": "1710775442129",
        "creationTimestamp": "2024-03-18T15:24:02Z"
      },
      "spec": {
        "description": "Enables the nested folder picker without having nested folders enabled",
        "stage": "experimental",
        "codeowner": "@grafana/grafana-frontend-platform",
        "frontend": true
=======
        "name": "storage",
        "resourceVersion": "1711130211436",
        "creationTimestamp": "2024-03-22T17:56:51Z"
      },
      "spec": {
        "description": "Configurable storage for dashboards, datasources, and resources",
        "stage": "experimental",
        "codeowner": "@grafana/grafana-app-platform-squad"
>>>>>>> 36ee1571
      }
    },
    {
      "metadata": {
<<<<<<< HEAD
        "name": "aiGeneratedDashboardChanges",
        "resourceVersion": "1710775442129",
        "creationTimestamp": "2024-03-18T15:24:02Z"
      },
      "spec": {
        "description": "Enable AI powered features for dashboards to auto-summary changes when saving",
        "stage": "experimental",
        "codeowner": "@grafana/dashboards-squad",
        "frontend": true
=======
        "name": "logsContextDatasourceUi",
        "resourceVersion": "1711130211436",
        "creationTimestamp": "2024-03-22T17:56:51Z"
      },
      "spec": {
        "description": "Allow datasource to provide custom UI for context view",
        "stage": "GA",
        "codeowner": "@grafana/observability-logs",
        "frontend": true,
        "allowSelfServe": true
>>>>>>> 36ee1571
      }
    },
    {
      "metadata": {
<<<<<<< HEAD
        "name": "addFieldFromCalculationStatFunctions",
        "resourceVersion": "1710775442129",
        "creationTimestamp": "2024-03-18T15:24:02Z"
      },
      "spec": {
        "description": "Add cumulative and window functions to the add field from calculation transformation",
        "stage": "preview",
        "codeowner": "@grafana/dataviz-squad",
        "frontend": true
=======
        "name": "prometheusConfigOverhaulAuth",
        "resourceVersion": "1711130211436",
        "creationTimestamp": "2024-03-22T17:56:51Z"
      },
      "spec": {
        "description": "Update the Prometheus configuration page with the new auth component",
        "stage": "GA",
        "codeowner": "@grafana/observability-metrics"
>>>>>>> 36ee1571
      }
    },
    {
      "metadata": {
<<<<<<< HEAD
        "name": "dashboardSceneSolo",
        "resourceVersion": "1710775442129",
        "creationTimestamp": "2024-03-18T15:24:02Z"
      },
      "spec": {
        "description": "Enables rendering dashboards using scenes for solo panels",
        "stage": "experimental",
        "codeowner": "@grafana/dashboards-squad",
=======
        "name": "betterPageScrolling",
        "resourceVersion": "1711130211436",
        "creationTimestamp": "2024-03-22T17:56:51Z"
      },
      "spec": {
        "description": "Removes CustomScrollbar from the UI, relying on native browser scrollbars",
        "stage": "GA",
        "codeowner": "@grafana/grafana-frontend-platform",
>>>>>>> 36ee1571
        "frontend": true
      }
    },
    {
      "metadata": {
<<<<<<< HEAD
        "name": "disableAngular",
        "resourceVersion": "1710775442129",
        "creationTimestamp": "2024-03-18T15:24:02Z"
      },
      "spec": {
        "description": "Dynamic flag to disable angular at runtime. The preferred method is to set `angular_support_enabled` to `false` in the [security] settings, which allows you to change the state at runtime.",
        "stage": "preview",
        "codeowner": "@grafana/dataviz-squad",
        "frontend": true,
        "hideFromAdminPage": true
=======
        "name": "alertmanagerRemoteSecondary",
        "resourceVersion": "1711130211436",
        "creationTimestamp": "2024-03-22T17:56:51Z"
      },
      "spec": {
        "description": "Enable Grafana to sync configuration and state with a remote Alertmanager.",
        "stage": "experimental",
        "codeowner": "@grafana/alerting-squad"
>>>>>>> 36ee1571
      }
    },
    {
      "metadata": {
<<<<<<< HEAD
        "name": "athenaAsyncQueryDataSupport",
        "resourceVersion": "1710775442129",
        "creationTimestamp": "2024-03-18T15:24:02Z"
      },
      "spec": {
        "description": "Enable async query data support for Athena",
        "stage": "GA",
        "codeowner": "@grafana/aws-datasources",
        "frontend": true
=======
        "name": "panelFilterVariable",
        "resourceVersion": "1711130211436",
        "creationTimestamp": "2024-03-22T17:56:51Z"
      },
      "spec": {
        "description": "Enables use of the `systemPanelFilterVar` variable to filter panels in a dashboard",
        "stage": "experimental",
        "codeowner": "@grafana/dashboards-squad",
        "frontend": true,
        "hideFromDocs": true
>>>>>>> 36ee1571
      }
    },
    {
      "metadata": {
<<<<<<< HEAD
        "name": "influxqlStreamingParser",
        "resourceVersion": "1710775442129",
        "creationTimestamp": "2024-03-18T15:24:02Z"
      },
      "spec": {
        "description": "Enable streaming JSON parser for InfluxDB datasource InfluxQL query language",
        "stage": "experimental",
        "codeowner": "@grafana/observability-metrics"
=======
        "name": "datasourceQueryMultiStatus",
        "resourceVersion": "1711130211436",
        "creationTimestamp": "2024-03-22T17:56:51Z"
      },
      "spec": {
        "description": "Introduce HTTP 207 Multi Status for api/ds/query",
        "stage": "experimental",
        "codeowner": "@grafana/plugins-platform-backend"
>>>>>>> 36ee1571
      }
    },
    {
      "metadata": {
<<<<<<< HEAD
        "name": "dataplaneFrontendFallback",
        "resourceVersion": "1710775442129",
        "creationTimestamp": "2024-03-18T15:24:02Z"
      },
      "spec": {
        "description": "Support dataplane contract field name change for transformations and field name matchers where the name is different",
        "stage": "GA",
        "codeowner": "@grafana/observability-metrics",
        "frontend": true,
        "allowSelfServe": true
=======
        "name": "autoMigrateWorldmapPanel",
        "resourceVersion": "1711130211436",
        "creationTimestamp": "2024-03-22T17:56:51Z"
      },
      "spec": {
        "description": "Migrate old worldmap panel to supported geomap panel - broken out from autoMigrateOldPanels to enable granular tracking",
        "stage": "preview",
        "codeowner": "@grafana/dataviz-squad",
        "frontend": true
>>>>>>> 36ee1571
      }
    },
    {
      "metadata": {
<<<<<<< HEAD
        "name": "logsExploreTableVisualisation",
        "resourceVersion": "1710775442129",
        "creationTimestamp": "2024-03-18T15:24:02Z"
      },
      "spec": {
        "description": "A table visualisation for logs in Explore",
        "stage": "GA",
        "codeowner": "@grafana/observability-logs",
        "frontend": true
=======
        "name": "canvasPanelNesting",
        "resourceVersion": "1711130211436",
        "creationTimestamp": "2024-03-22T17:56:51Z"
      },
      "spec": {
        "description": "Allow elements nesting",
        "stage": "experimental",
        "codeowner": "@grafana/dataviz-squad",
        "frontend": true,
        "hideFromAdminPage": true
>>>>>>> 36ee1571
      }
    },
    {
      "metadata": {
<<<<<<< HEAD
        "name": "enablePluginsTracingByDefault",
        "resourceVersion": "1710775442129",
        "creationTimestamp": "2024-03-18T15:24:02Z"
      },
      "spec": {
        "description": "Enable plugin tracing for all external plugins",
        "stage": "experimental",
        "codeowner": "@grafana/plugins-platform-backend",
        "requiresRestart": true
      }
    },
    {
      "metadata": {
        "name": "recordedQueriesMulti",
        "resourceVersion": "1710775442129",
        "creationTimestamp": "2024-03-18T15:24:02Z"
      },
      "spec": {
        "description": "Enables writing multiple items from a single query within Recorded Queries",
        "stage": "GA",
        "codeowner": "@grafana/observability-metrics"
=======
        "name": "featureToggleAdminPage",
        "resourceVersion": "1711130211436",
        "creationTimestamp": "2024-03-22T17:56:51Z"
      },
      "spec": {
        "description": "Enable admin page for managing feature toggles from the Grafana front-end",
        "stage": "experimental",
        "codeowner": "@grafana/grafana-operator-experience-squad",
        "requiresRestart": true
>>>>>>> 36ee1571
      }
    },
    {
      "metadata": {
<<<<<<< HEAD
        "name": "kubernetesPlaylists",
        "resourceVersion": "1710775442129",
        "creationTimestamp": "2024-03-18T15:24:02Z"
      },
      "spec": {
        "description": "Use the kubernetes API in the frontend for playlists, and route /api/playlist requests to k8s",
=======
        "name": "externalCorePlugins",
        "resourceVersion": "1711130211436",
        "creationTimestamp": "2024-03-22T17:56:51Z"
      },
      "spec": {
        "description": "Allow core plugins to be loaded as external",
>>>>>>> 36ee1571
        "stage": "experimental",
        "codeowner": "@grafana/grafana-app-platform-squad",
        "requiresRestart": true
      }
    },
    {
      "metadata": {
<<<<<<< HEAD
        "name": "publicDashboardsEmailSharing",
        "resourceVersion": "1710775442129",
        "creationTimestamp": "2024-03-18T15:24:02Z"
      },
      "spec": {
        "description": "Enables public dashboard sharing to be restricted to only allowed emails",
        "stage": "preview",
        "codeowner": "@grafana/sharing-squad",
        "hideFromAdminPage": true,
        "hideFromDocs": true
=======
        "name": "idForwarding",
        "resourceVersion": "1711130211436",
        "creationTimestamp": "2024-03-22T17:56:51Z"
      },
      "spec": {
        "description": "Generate signed id token for identity that can be forwarded to plugins and external services",
        "stage": "experimental",
        "codeowner": "@grafana/identity-access-team"
>>>>>>> 36ee1571
      }
    },
    {
      "metadata": {
<<<<<<< HEAD
        "name": "autoMigrateStatPanel",
        "resourceVersion": "1710775442129",
        "creationTimestamp": "2024-03-18T15:24:02Z"
=======
        "name": "logsInfiniteScrolling",
        "resourceVersion": "1711130211436",
        "creationTimestamp": "2024-03-22T17:56:51Z"
>>>>>>> 36ee1571
      },
      "spec": {
        "description": "Enables infinite scrolling for the Logs panel in Explore and Dashboards",
        "stage": "experimental",
        "codeowner": "@grafana/observability-logs",
        "frontend": true
      }
    },
    {
      "metadata": {
<<<<<<< HEAD
        "name": "annotationPermissionUpdate",
        "resourceVersion": "1710775442129",
        "creationTimestamp": "2024-03-18T15:24:02Z"
      },
      "spec": {
        "description": "Separate annotation permissions from dashboard permissions to allow for more granular control.",
        "stage": "experimental",
        "codeowner": "@grafana/identity-access-team"
      }
    },
    {
      "metadata": {
        "name": "scopeFilters",
        "resourceVersion": "1710775442129",
        "creationTimestamp": "2024-03-18T15:24:02Z"
      },
      "spec": {
        "description": "Enables the use of scope filters in Grafana",
        "stage": "experimental",
        "codeowner": "@grafana/dashboards-squad",
        "hideFromAdminPage": true,
        "hideFromDocs": true
=======
        "name": "mlExpressions",
        "resourceVersion": "1711130211436",
        "creationTimestamp": "2024-03-22T17:56:51Z"
      },
      "spec": {
        "description": "Enable support for Machine Learning in server-side expressions",
        "stage": "experimental",
        "codeowner": "@grafana/alerting-squad"
>>>>>>> 36ee1571
      }
    },
    {
      "metadata": {
<<<<<<< HEAD
        "name": "ssoSettingsSAML",
        "resourceVersion": "1710775442129",
        "creationTimestamp": "2024-03-18T15:24:02Z"
      },
      "spec": {
        "description": "Use the new SSO Settings API to configure the SAML connector",
        "stage": "experimental",
        "codeowner": "@grafana/identity-access-team",
        "hideFromAdminPage": true,
        "hideFromDocs": true
=======
        "name": "libraryPanelRBAC",
        "resourceVersion": "1711130211436",
        "creationTimestamp": "2024-03-22T17:56:51Z"
      },
      "spec": {
        "description": "Enables RBAC support for library panels",
        "stage": "experimental",
        "codeowner": "@grafana/dashboards-squad",
        "requiresRestart": true
>>>>>>> 36ee1571
      }
    },
    {
      "metadata": {
<<<<<<< HEAD
        "name": "dashboardEmbed",
        "resourceVersion": "1710775442129",
        "creationTimestamp": "2024-03-18T15:24:02Z"
      },
      "spec": {
        "description": "Allow embedding dashboard for external use in Code editors",
        "stage": "experimental",
        "codeowner": "@grafana/grafana-as-code",
        "frontend": true
=======
        "name": "kubernetesQueryServiceRewrite",
        "resourceVersion": "1711130211436",
        "creationTimestamp": "2024-03-22T17:56:51Z"
      },
      "spec": {
        "description": "Rewrite requests targeting /ds/query to the query service",
        "stage": "experimental",
        "codeowner": "@grafana/grafana-app-platform-squad",
        "requiresDevMode": true,
        "requiresRestart": true
>>>>>>> 36ee1571
      }
    },
    {
      "metadata": {
<<<<<<< HEAD
        "name": "externalCorePlugins",
        "resourceVersion": "1710775442129",
        "creationTimestamp": "2024-03-18T15:24:02Z"
      },
      "spec": {
        "description": "Allow core plugins to be loaded as external",
        "stage": "experimental",
=======
        "name": "managedPluginsInstall",
        "resourceVersion": "1711130211436",
        "creationTimestamp": "2024-03-22T17:56:51Z"
      },
      "spec": {
        "description": "Install managed plugins directly from plugins catalog",
        "stage": "GA",
>>>>>>> 36ee1571
        "codeowner": "@grafana/plugins-platform-backend"
      }
    },
    {
      "metadata": {
<<<<<<< HEAD
        "name": "alertingSaveStatePeriodic",
        "resourceVersion": "1710775442129",
        "creationTimestamp": "2024-03-18T15:24:02Z"
      },
      "spec": {
        "description": "Writes the state periodically to the database, asynchronous to rule evaluation",
        "stage": "privatePreview",
        "codeowner": "@grafana/alerting-squad"
=======
        "name": "kubernetesFeatureToggles",
        "resourceVersion": "1711130211436",
        "creationTimestamp": "2024-03-22T17:56:51Z"
      },
      "spec": {
        "description": "Use the kubernetes API for feature toggle management in the frontend",
        "stage": "experimental",
        "codeowner": "@grafana/grafana-operator-experience-squad",
        "frontend": true,
        "hideFromAdminPage": true
>>>>>>> 36ee1571
      }
    },
    {
      "metadata": {
<<<<<<< HEAD
        "name": "disableEnvelopeEncryption",
        "resourceVersion": "1710775442129",
        "creationTimestamp": "2024-03-18T15:24:02Z"
      },
      "spec": {
        "description": "Disable envelope encryption (emergency only)",
        "stage": "GA",
        "codeowner": "@grafana/grafana-as-code",
        "hideFromAdminPage": true
=======
        "name": "featureHighlights",
        "resourceVersion": "1711130211436",
        "creationTimestamp": "2024-03-22T17:56:51Z"
      },
      "spec": {
        "description": "Highlight Grafana Enterprise features",
        "stage": "GA",
        "codeowner": "@grafana/grafana-as-code",
        "allowSelfServe": true
>>>>>>> 36ee1571
      }
    },
    {
      "metadata": {
<<<<<<< HEAD
        "name": "storage",
        "resourceVersion": "1710775442129",
        "creationTimestamp": "2024-03-18T15:24:02Z"
      },
      "spec": {
        "description": "Configurable storage for dashboards, datasources, and resources",
        "stage": "experimental",
        "codeowner": "@grafana/grafana-app-platform-squad"
=======
        "name": "exploreContentOutline",
        "resourceVersion": "1711130211436",
        "creationTimestamp": "2024-03-22T17:56:51Z"
      },
      "spec": {
        "description": "Content outline sidebar",
        "stage": "GA",
        "codeowner": "@grafana/explore-squad",
        "frontend": true,
        "allowSelfServe": true
>>>>>>> 36ee1571
      }
    },
    {
      "metadata": {
<<<<<<< HEAD
        "name": "datasourceQueryMultiStatus",
        "resourceVersion": "1710775442129",
        "creationTimestamp": "2024-03-18T15:24:02Z"
      },
      "spec": {
        "description": "Introduce HTTP 207 Multi Status for api/ds/query",
        "stage": "experimental",
        "codeowner": "@grafana/plugins-platform-backend"
=======
        "name": "influxdbSqlSupport",
        "resourceVersion": "1711130211436",
        "creationTimestamp": "2024-03-22T17:56:51Z"
      },
      "spec": {
        "description": "Enable InfluxDB SQL query language support with new querying UI",
        "stage": "GA",
        "codeowner": "@grafana/observability-metrics",
        "requiresRestart": true,
        "allowSelfServe": true
>>>>>>> 36ee1571
      }
    },
    {
      "metadata": {
<<<<<<< HEAD
        "name": "alertStateHistoryLokiSecondary",
        "resourceVersion": "1710775442129",
        "creationTimestamp": "2024-03-18T15:24:02Z"
      },
      "spec": {
        "description": "Enable Grafana to write alert state history to an external Loki instance in addition to Grafana annotations.",
        "stage": "experimental",
        "codeowner": "@grafana/alerting-squad"
=======
        "name": "alertingNoDataErrorExecution",
        "resourceVersion": "1711130211436",
        "creationTimestamp": "2024-03-22T17:56:51Z"
      },
      "spec": {
        "description": "Changes how Alerting state manager handles execution of NoData/Error",
        "stage": "GA",
        "codeowner": "@grafana/alerting-squad",
        "requiresRestart": true
>>>>>>> 36ee1571
      }
    },
    {
      "metadata": {
<<<<<<< HEAD
        "name": "unifiedRequestLog",
        "resourceVersion": "1710775442129",
        "creationTimestamp": "2024-03-18T15:24:02Z"
      },
      "spec": {
        "description": "Writes error logs to the request logger",
        "stage": "experimental",
        "codeowner": "@grafana/backend-platform"
=======
        "name": "autoMigrateOldPanels",
        "resourceVersion": "1711130211436",
        "creationTimestamp": "2024-03-22T17:56:51Z"
      },
      "spec": {
        "description": "Migrate old angular panels to supported versions (graph, table-old, worldmap, etc)",
        "stage": "preview",
        "codeowner": "@grafana/dataviz-squad",
        "frontend": true
>>>>>>> 36ee1571
      }
    },
    {
      "metadata": {
<<<<<<< HEAD
        "name": "authAPIAccessTokenAuth",
        "resourceVersion": "1710775442129",
        "creationTimestamp": "2024-03-18T15:24:02Z"
      },
      "spec": {
        "description": "Enables the use of Auth API access tokens for authentication",
        "stage": "experimental",
        "codeowner": "@grafana/identity-access-team",
        "hideFromAdminPage": true,
        "hideFromDocs": true
=======
        "name": "grpcServer",
        "resourceVersion": "1711130211436",
        "creationTimestamp": "2024-03-22T17:56:51Z"
      },
      "spec": {
        "description": "Run the GRPC server",
        "stage": "preview",
        "codeowner": "@grafana/grafana-app-platform-squad",
        "hideFromAdminPage": true
>>>>>>> 36ee1571
      }
    },
    {
      "metadata": {
<<<<<<< HEAD
        "name": "migrationLocking",
        "resourceVersion": "1710775442129",
        "creationTimestamp": "2024-03-18T15:24:02Z"
      },
      "spec": {
        "description": "Lock database during migrations",
        "stage": "preview",
        "codeowner": "@grafana/backend-platform"
=======
        "name": "sseGroupByDatasource",
        "resourceVersion": "1711130211436",
        "creationTimestamp": "2024-03-22T17:56:51Z"
      },
      "spec": {
        "description": "Send query to the same datasource in a single request when using server side expressions. The `cloudWatchBatchQueries` feature toggle should be enabled if this used with CloudWatch.",
        "stage": "experimental",
        "codeowner": "@grafana/observability-metrics"
>>>>>>> 36ee1571
      }
    },
    {
      "metadata": {
<<<<<<< HEAD
        "name": "extraThemes",
        "resourceVersion": "1710775442129",
        "creationTimestamp": "2024-03-18T15:24:02Z"
      },
      "spec": {
        "description": "Enables extra themes",
        "stage": "experimental",
        "codeowner": "@grafana/grafana-frontend-platform",
=======
        "name": "extractFieldsNameDeduplication",
        "resourceVersion": "1711130211436",
        "creationTimestamp": "2024-03-22T17:56:51Z"
      },
      "spec": {
        "description": "Make sure extracted field names are unique in the dataframe",
        "stage": "experimental",
        "codeowner": "@grafana/dataviz-squad",
>>>>>>> 36ee1571
        "frontend": true
      }
    },
    {
      "metadata": {
<<<<<<< HEAD
        "name": "alertmanagerRemotePrimary",
        "resourceVersion": "1710775442129",
        "creationTimestamp": "2024-03-18T15:24:02Z"
      },
      "spec": {
        "description": "Enable Grafana to have a remote Alertmanager instance as the primary Alertmanager.",
        "stage": "experimental",
        "codeowner": "@grafana/alerting-squad"
=======
        "name": "newFolderPicker",
        "resourceVersion": "1711130211436",
        "creationTimestamp": "2024-03-22T17:56:51Z"
      },
      "spec": {
        "description": "Enables the nested folder picker without having nested folders enabled",
        "stage": "experimental",
        "codeowner": "@grafana/grafana-frontend-platform",
        "frontend": true
>>>>>>> 36ee1571
      }
    },
    {
      "metadata": {
<<<<<<< HEAD
        "name": "panelFilterVariable",
        "resourceVersion": "1710775442129",
        "creationTimestamp": "2024-03-18T15:24:02Z"
      },
      "spec": {
        "description": "Enables use of the `systemPanelFilterVar` variable to filter panels in a dashboard",
        "stage": "experimental",
        "codeowner": "@grafana/dashboards-squad",
        "frontend": true,
        "hideFromDocs": true
=======
        "name": "refactorVariablesTimeRange",
        "resourceVersion": "1711130211436",
        "creationTimestamp": "2024-03-22T17:56:51Z"
      },
      "spec": {
        "description": "Refactor time range variables flow to reduce number of API calls made when query variables are chained",
        "stage": "preview",
        "codeowner": "@grafana/dashboards-squad",
        "hideFromAdminPage": true
>>>>>>> 36ee1571
      }
    },
    {
      "metadata": {
<<<<<<< HEAD
        "name": "nodeGraphDotLayout",
        "resourceVersion": "1710775442129",
        "creationTimestamp": "2024-03-18T15:24:02Z"
      },
      "spec": {
        "description": "Changed the layout algorithm for the node graph",
        "stage": "experimental",
        "codeowner": "@grafana/observability-traces-and-profiling",
=======
        "name": "lokiPredefinedOperations",
        "resourceVersion": "1711130211436",
        "creationTimestamp": "2024-03-22T17:56:51Z"
      },
      "spec": {
        "description": "Adds predefined query operations to Loki query editor",
        "stage": "experimental",
        "codeowner": "@grafana/observability-logs",
>>>>>>> 36ee1571
        "frontend": true
      }
    },
    {
      "metadata": {
<<<<<<< HEAD
        "name": "lokiPredefinedOperations",
        "resourceVersion": "1710775442129",
        "creationTimestamp": "2024-03-18T15:24:02Z"
      },
      "spec": {
        "description": "Adds predefined query operations to Loki query editor",
        "stage": "experimental",
        "codeowner": "@grafana/observability-logs",
        "frontend": true
=======
        "name": "grafanaAPIServerWithExperimentalAPIs",
        "resourceVersion": "1711130211436",
        "creationTimestamp": "2024-03-22T17:56:51Z"
      },
      "spec": {
        "description": "Register experimental APIs with the k8s API server",
        "stage": "experimental",
        "codeowner": "@grafana/grafana-app-platform-squad",
        "requiresDevMode": true,
        "requiresRestart": true
>>>>>>> 36ee1571
      }
    },
    {
      "metadata": {
<<<<<<< HEAD
        "name": "cachingOptimizeSerializationMemoryUsage",
        "resourceVersion": "1710775442129",
        "creationTimestamp": "2024-03-18T15:24:02Z"
      },
      "spec": {
        "description": "If enabled, the caching backend gradually serializes query responses for the cache, comparing against the configured `[caching]max_value_mb` value as it goes. This can can help prevent Grafana from running out of memory while attempting to cache very large query responses.",
=======
        "name": "onPremToCloudMigrations",
        "resourceVersion": "1711130211436",
        "creationTimestamp": "2024-03-22T17:56:51Z"
      },
      "spec": {
        "description": "In-development feature that will allow users to easily migrate their on-prem Grafana instances to Grafana Cloud.",
>>>>>>> 36ee1571
        "stage": "experimental",
        "codeowner": "@grafana/grafana-operator-experience-squad"
      }
    },
    {
      "metadata": {
<<<<<<< HEAD
        "name": "alertmanagerRemoteOnly",
        "resourceVersion": "1710775442129",
        "creationTimestamp": "2024-03-18T15:24:02Z"
      },
      "spec": {
        "description": "Disable the internal Alertmanager and only use the external one defined.",
        "stage": "experimental",
        "codeowner": "@grafana/alerting-squad"
=======
        "name": "dashboardSceneSolo",
        "resourceVersion": "1711130211436",
        "creationTimestamp": "2024-03-22T17:56:51Z"
      },
      "spec": {
        "description": "Enables rendering dashboards using scenes for solo panels",
        "stage": "experimental",
        "codeowner": "@grafana/dashboards-squad",
        "frontend": true
>>>>>>> 36ee1571
      }
    },
    {
      "metadata": {
<<<<<<< HEAD
        "name": "featureHighlights",
        "resourceVersion": "1710775442129",
        "creationTimestamp": "2024-03-18T15:24:02Z"
      },
      "spec": {
        "description": "Highlight Grafana Enterprise features",
        "stage": "GA",
        "codeowner": "@grafana/grafana-as-code",
        "allowSelfServe": true
=======
        "name": "canvasPanelPanZoom",
        "resourceVersion": "1711130211436",
        "creationTimestamp": "2024-03-22T17:56:51Z"
      },
      "spec": {
        "description": "Allow pan and zoom in canvas panel",
        "stage": "preview",
        "codeowner": "@grafana/dataviz-squad",
        "frontend": true
>>>>>>> 36ee1571
      }
    },
    {
      "metadata": {
<<<<<<< HEAD
        "name": "nestedFolderPicker",
        "resourceVersion": "1710775442129",
        "creationTimestamp": "2024-03-18T15:24:02Z"
      },
      "spec": {
        "description": "Enables the new folder picker to work with nested folders. Requires the nestedFolders feature toggle",
        "stage": "GA",
        "codeowner": "@grafana/grafana-frontend-platform",
=======
        "name": "lokiQuerySplitting",
        "resourceVersion": "1711130211436",
        "creationTimestamp": "2024-03-22T17:56:51Z"
      },
      "spec": {
        "description": "Split large interval queries into subqueries with smaller time intervals",
        "stage": "GA",
        "codeowner": "@grafana/observability-logs",
>>>>>>> 36ee1571
        "frontend": true,
        "allowSelfServe": true
      }
    },
    {
      "metadata": {
<<<<<<< HEAD
        "name": "influxdbRunQueriesInParallel",
        "resourceVersion": "1710775442129",
        "creationTimestamp": "2024-03-18T15:24:02Z"
=======
        "name": "grafanaAPIServerEnsureKubectlAccess",
        "resourceVersion": "1711130211436",
        "creationTimestamp": "2024-03-22T17:56:51Z"
>>>>>>> 36ee1571
      },
      "spec": {
        "description": "Enables running InfluxDB Influxql queries in parallel",
        "stage": "privatePreview",
        "codeowner": "@grafana/observability-metrics"
      }
    },
    {
      "metadata": {
<<<<<<< HEAD
        "name": "alertStateHistoryLokiPrimary",
        "resourceVersion": "1710775442129",
        "creationTimestamp": "2024-03-18T15:24:02Z"
=======
        "name": "configurableSchedulerTick",
        "resourceVersion": "1711130211436",
        "creationTimestamp": "2024-03-22T17:56:51Z"
>>>>>>> 36ee1571
      },
      "spec": {
        "description": "Enable a remote Loki instance as the primary source for state history reads.",
        "stage": "experimental",
        "codeowner": "@grafana/alerting-squad"
      }
    },
    {
      "metadata": {
<<<<<<< HEAD
        "name": "alertStateHistoryLokiOnly",
        "resourceVersion": "1710775442129",
        "creationTimestamp": "2024-03-18T15:24:02Z"
      },
      "spec": {
        "description": "Disable Grafana alerts from emitting annotations when a remote Loki instance is available.",
=======
        "name": "wargamesTesting",
        "resourceVersion": "1711130211436",
        "creationTimestamp": "2024-03-22T17:56:51Z"
      },
      "spec": {
        "description": "Placeholder feature flag for internal testing",
>>>>>>> 36ee1571
        "stage": "experimental",
        "codeowner": "@grafana/alerting-squad"
      }
    },
    {
      "metadata": {
<<<<<<< HEAD
        "name": "awsDatasourcesTempCredentials",
        "resourceVersion": "1710775442129",
        "creationTimestamp": "2024-03-18T15:24:02Z"
      },
      "spec": {
        "description": "Support temporary security credentials in AWS plugins for Grafana Cloud customers",
        "stage": "experimental",
        "codeowner": "@grafana/aws-datasources"
=======
        "name": "recoveryThreshold",
        "resourceVersion": "1711130211436",
        "creationTimestamp": "2024-03-22T17:56:51Z"
      },
      "spec": {
        "description": "Enables feature recovery threshold (aka hysteresis) for threshold server-side expression",
        "stage": "GA",
        "codeowner": "@grafana/alerting-squad",
        "requiresRestart": true
>>>>>>> 36ee1571
      }
    },
    {
      "metadata": {
<<<<<<< HEAD
        "name": "regressionTransformation",
        "resourceVersion": "1710775442129",
        "creationTimestamp": "2024-03-18T15:24:02Z"
      },
      "spec": {
        "description": "Enables regression analysis transformation",
        "stage": "preview",
        "codeowner": "@grafana/dataviz-squad",
        "frontend": true
=======
        "name": "alertmanagerRemoteOnly",
        "resourceVersion": "1711130211436",
        "creationTimestamp": "2024-03-22T17:56:51Z"
      },
      "spec": {
        "description": "Disable the internal Alertmanager and only use the external one defined.",
        "stage": "experimental",
        "codeowner": "@grafana/alerting-squad"
>>>>>>> 36ee1571
      }
    },
    {
      "metadata": {
<<<<<<< HEAD
        "name": "sqlExpressions",
        "resourceVersion": "1710775442129",
        "creationTimestamp": "2024-03-18T15:24:02Z"
      },
      "spec": {
        "description": "Enables using SQL and DuckDB functions as Expressions.",
        "stage": "experimental",
        "codeowner": "@grafana/grafana-app-platform-squad"
=======
        "name": "recordedQueriesMulti",
        "resourceVersion": "1711130211436",
        "creationTimestamp": "2024-03-22T17:56:51Z"
      },
      "spec": {
        "description": "Enables writing multiple items from a single query within Recorded Queries",
        "stage": "GA",
        "codeowner": "@grafana/observability-metrics"
>>>>>>> 36ee1571
      }
    },
    {
      "metadata": {
<<<<<<< HEAD
        "name": "alertmanagerRemoteSecondary",
        "resourceVersion": "1710775442129",
        "creationTimestamp": "2024-03-18T15:24:02Z"
      },
      "spec": {
        "description": "Enable Grafana to sync configuration and state with a remote Alertmanager.",
        "stage": "experimental",
        "codeowner": "@grafana/alerting-squad"
=======
        "name": "formatString",
        "resourceVersion": "1711130211436",
        "creationTimestamp": "2024-03-22T17:56:51Z"
      },
      "spec": {
        "description": "Enable format string transformer",
        "stage": "preview",
        "codeowner": "@grafana/dataviz-squad",
        "frontend": true
>>>>>>> 36ee1571
      }
    },
    {
      "metadata": {
<<<<<<< HEAD
        "name": "pluginsSkipHostEnvVars",
        "resourceVersion": "1710775442129",
        "creationTimestamp": "2024-03-18T15:24:02Z"
      },
      "spec": {
        "description": "Disables passing host environment variable to plugin processes",
        "stage": "experimental",
        "codeowner": "@grafana/plugins-platform-backend"
      }
    },
    {
      "metadata": {
        "name": "lokiExperimentalStreaming",
        "resourceVersion": "1710775442129",
        "creationTimestamp": "2024-03-18T15:24:02Z"
      },
      "spec": {
        "description": "Support new streaming approach for loki (prototype, needs special loki build)",
        "stage": "experimental",
        "codeowner": "@grafana/observability-logs"
      }
    },
    {
      "metadata": {
        "name": "returnToPrevious",
        "resourceVersion": "1710775442129",
        "creationTimestamp": "2024-03-18T15:24:02Z"
      },
      "spec": {
        "description": "Enables the return to previous context functionality",
        "stage": "preview",
        "codeowner": "@grafana/grafana-frontend-platform",
        "frontend": true
=======
        "name": "pdfTables",
        "resourceVersion": "1711130211436",
        "creationTimestamp": "2024-03-22T17:56:51Z"
      },
      "spec": {
        "description": "Enables generating table data as PDF in reporting",
        "stage": "preview",
        "codeowner": "@grafana/sharing-squad"
>>>>>>> 36ee1571
      }
    },
    {
      "metadata": {
<<<<<<< HEAD
        "name": "mysqlAnsiQuotes",
        "resourceVersion": "1710775442129",
        "creationTimestamp": "2024-03-18T15:24:02Z"
      },
      "spec": {
        "description": "Use double quotes to escape keyword in a MySQL query",
        "stage": "experimental",
        "codeowner": "@grafana/backend-platform"
=======
        "name": "kubernetesAggregator",
        "resourceVersion": "1711130211436",
        "creationTimestamp": "2024-03-22T17:56:51Z"
      },
      "spec": {
        "description": "Enable grafana aggregator",
        "stage": "experimental",
        "codeowner": "@grafana/grafana-app-platform-squad",
        "requiresRestart": true
>>>>>>> 36ee1571
      }
    },
    {
      "metadata": {
<<<<<<< HEAD
        "name": "pluginsDynamicAngularDetectionPatterns",
        "resourceVersion": "1710775442129",
        "creationTimestamp": "2024-03-18T15:24:02Z"
      },
      "spec": {
        "description": "Enables fetching Angular detection patterns for plugins from GCOM and fallback to hardcoded ones",
        "stage": "experimental",
        "codeowner": "@grafana/plugins-platform-backend"
=======
        "name": "prometheusDataplane",
        "resourceVersion": "1711130211436",
        "creationTimestamp": "2024-03-22T17:56:51Z"
      },
      "spec": {
        "description": "Changes responses to from Prometheus to be compliant with the dataplane specification. In particular, when this feature toggle is active, the numeric `Field.Name` is set from 'Value' to the value of the `__name__` label.",
        "stage": "GA",
        "codeowner": "@grafana/observability-metrics",
        "allowSelfServe": true
>>>>>>> 36ee1571
      }
    },
    {
      "metadata": {
<<<<<<< HEAD
        "name": "prometheusPromQAIL",
        "resourceVersion": "1710775442129",
        "creationTimestamp": "2024-03-18T15:24:02Z"
      },
      "spec": {
        "description": "Prometheus and AI/ML to assist users in creating a query",
        "stage": "experimental",
        "codeowner": "@grafana/observability-metrics",
=======
        "name": "extraThemes",
        "resourceVersion": "1711130211436",
        "creationTimestamp": "2024-03-22T17:56:51Z"
      },
      "spec": {
        "description": "Enables extra themes",
        "stage": "experimental",
        "codeowner": "@grafana/grafana-frontend-platform",
>>>>>>> 36ee1571
        "frontend": true
      }
    },
    {
      "metadata": {
<<<<<<< HEAD
        "name": "correlations",
        "resourceVersion": "1710775442129",
        "creationTimestamp": "2024-03-18T15:24:02Z"
      },
      "spec": {
        "description": "Correlations page",
        "stage": "GA",
        "codeowner": "@grafana/explore-squad",
        "allowSelfServe": true
=======
        "name": "reportingRetries",
        "resourceVersion": "1711130211436",
        "creationTimestamp": "2024-03-22T17:56:51Z"
      },
      "spec": {
        "description": "Enables rendering retries for the reporting feature",
        "stage": "preview",
        "codeowner": "@grafana/sharing-squad",
        "requiresRestart": true
>>>>>>> 36ee1571
      }
    },
    {
      "metadata": {
<<<<<<< HEAD
        "name": "logRequestsInstrumentedAsUnknown",
        "resourceVersion": "1710775442129",
        "creationTimestamp": "2024-03-18T15:24:02Z"
      },
      "spec": {
        "description": "Logs the path for requests that are instrumented as unknown",
        "stage": "experimental",
        "codeowner": "@grafana/hosted-grafana-team"
      }
    },
    {
      "metadata": {
        "name": "lokiLogsDataplane",
        "resourceVersion": "1710775442129",
        "creationTimestamp": "2024-03-18T15:24:02Z"
      },
      "spec": {
        "description": "Changes logs responses from Loki to be compliant with the dataplane specification.",
        "stage": "experimental",
        "codeowner": "@grafana/observability-logs"
=======
        "name": "cloudWatchBatchQueries",
        "resourceVersion": "1711130211436",
        "creationTimestamp": "2024-03-22T17:56:51Z"
      },
      "spec": {
        "description": "Runs CloudWatch metrics queries as separate batches",
        "stage": "preview",
        "codeowner": "@grafana/aws-datasources"
>>>>>>> 36ee1571
      }
    },
    {
      "metadata": {
<<<<<<< HEAD
        "name": "cloudWatchBatchQueries",
        "resourceVersion": "1710775442129",
        "creationTimestamp": "2024-03-18T15:24:02Z"
      },
      "spec": {
        "description": "Runs CloudWatch metrics queries as separate batches",
        "stage": "preview",
        "codeowner": "@grafana/aws-datasources"
      }
    },
    {
      "metadata": {
        "name": "cloudRBACRoles",
        "resourceVersion": "1710775442129",
        "creationTimestamp": "2024-03-18T15:24:02Z"
      },
      "spec": {
        "description": "Enabled grafana cloud specific RBAC roles",
        "stage": "experimental",
        "codeowner": "@grafana/identity-access-team",
        "requiresRestart": true,
        "hideFromDocs": true
=======
        "name": "cachingOptimizeSerializationMemoryUsage",
        "resourceVersion": "1711130211436",
        "creationTimestamp": "2024-03-22T17:56:51Z"
      },
      "spec": {
        "description": "If enabled, the caching backend gradually serializes query responses for the cache, comparing against the configured `[caching]max_value_mb` value as it goes. This can can help prevent Grafana from running out of memory while attempting to cache very large query responses.",
        "stage": "experimental",
        "codeowner": "@grafana/grafana-operator-experience-squad"
>>>>>>> 36ee1571
      }
    },
    {
      "metadata": {
<<<<<<< HEAD
        "name": "accessControlOnCall",
        "resourceVersion": "1710775442129",
        "creationTimestamp": "2024-03-18T15:24:02Z"
      },
      "spec": {
        "description": "Access control primitives for OnCall",
        "stage": "preview",
        "codeowner": "@grafana/identity-access-team",
        "hideFromAdminPage": true
=======
        "name": "addFieldFromCalculationStatFunctions",
        "resourceVersion": "1711130211436",
        "creationTimestamp": "2024-03-22T17:56:51Z"
      },
      "spec": {
        "description": "Add cumulative and window functions to the add field from calculation transformation",
        "stage": "preview",
        "codeowner": "@grafana/dataviz-squad",
        "frontend": true
>>>>>>> 36ee1571
      }
    },
    {
      "metadata": {
<<<<<<< HEAD
        "name": "renderAuthJWT",
        "resourceVersion": "1710775442129",
        "creationTimestamp": "2024-03-18T15:24:02Z"
      },
      "spec": {
        "description": "Uses JWT-based auth for rendering instead of relying on remote cache",
        "stage": "preview",
        "codeowner": "@grafana/grafana-as-code",
        "hideFromAdminPage": true
=======
        "name": "usePrometheusFrontendPackage",
        "resourceVersion": "1711130211436",
        "creationTimestamp": "2024-03-22T17:56:51Z"
      },
      "spec": {
        "description": "Use the @grafana/prometheus frontend package in core Prometheus.",
        "stage": "experimental",
        "codeowner": "@grafana/observability-metrics",
        "frontend": true
>>>>>>> 36ee1571
      }
    },
    {
      "metadata": {
<<<<<<< HEAD
        "name": "refactorVariablesTimeRange",
        "resourceVersion": "1710775442129",
        "creationTimestamp": "2024-03-18T15:24:02Z"
      },
      "spec": {
        "description": "Refactor time range variables flow to reduce number of API calls made when query variables are chained",
        "stage": "preview",
        "codeowner": "@grafana/dashboards-squad",
        "hideFromAdminPage": true
=======
        "name": "live-service-web-worker",
        "resourceVersion": "1711130211436",
        "creationTimestamp": "2024-03-22T17:56:51Z"
      },
      "spec": {
        "description": "This will use a webworker thread to processes events rather than the main thread",
        "stage": "experimental",
        "codeowner": "@grafana/grafana-app-platform-squad",
        "frontend": true
>>>>>>> 36ee1571
      }
    },
    {
      "metadata": {
<<<<<<< HEAD
        "name": "dashgpt",
        "resourceVersion": "1710775442129",
        "creationTimestamp": "2024-03-18T15:24:02Z"
      },
      "spec": {
        "description": "Enable AI powered features in dashboards",
        "stage": "preview",
        "codeowner": "@grafana/dashboards-squad",
        "frontend": true
=======
        "name": "kubernetesPlaylists",
        "resourceVersion": "1711130211436",
        "creationTimestamp": "2024-03-22T17:56:51Z"
      },
      "spec": {
        "description": "Use the kubernetes API in the frontend for playlists, and route /api/playlist requests to k8s",
        "stage": "experimental",
        "codeowner": "@grafana/grafana-app-platform-squad",
        "requiresRestart": true
>>>>>>> 36ee1571
      }
    },
    {
      "metadata": {
<<<<<<< HEAD
        "name": "panelMonitoring",
        "resourceVersion": "1710775442129",
        "creationTimestamp": "2024-03-18T15:24:02Z"
      },
      "spec": {
        "description": "Enables panel monitoring through logs and measurements",
        "stage": "GA",
        "codeowner": "@grafana/dataviz-squad",
=======
        "name": "flameGraphItemCollapsing",
        "resourceVersion": "1711130211436",
        "creationTimestamp": "2024-03-22T17:56:51Z"
      },
      "spec": {
        "description": "Allow collapsing of flame graph items",
        "stage": "experimental",
        "codeowner": "@grafana/observability-traces-and-profiling",
>>>>>>> 36ee1571
        "frontend": true
      }
    },
    {
      "metadata": {
<<<<<<< HEAD
        "name": "externalServiceAccounts",
        "resourceVersion": "1710775442129",
        "creationTimestamp": "2024-03-18T15:24:02Z"
      },
      "spec": {
        "description": "Automatic service account and token setup for plugins",
        "stage": "preview",
        "codeowner": "@grafana/identity-access-team",
        "hideFromAdminPage": true
=======
        "name": "regressionTransformation",
        "resourceVersion": "1711130211436",
        "creationTimestamp": "2024-03-22T17:56:51Z"
      },
      "spec": {
        "description": "Enables regression analysis transformation",
        "stage": "preview",
        "codeowner": "@grafana/dataviz-squad",
        "frontend": true
>>>>>>> 36ee1571
      }
    },
    {
      "metadata": {
<<<<<<< HEAD
        "name": "promQLScope",
        "resourceVersion": "1710775442129",
        "creationTimestamp": "2024-03-18T15:24:02Z"
      },
      "spec": {
        "description": "In-development feature that will allow injection of labels into prometheus queries.",
        "stage": "experimental",
        "codeowner": "@grafana/observability-metrics"
=======
        "name": "enablePluginsTracingByDefault",
        "resourceVersion": "1711130211436",
        "creationTimestamp": "2024-03-22T17:56:51Z"
      },
      "spec": {
        "description": "Enable plugin tracing for all external plugins",
        "stage": "GA",
        "codeowner": "@grafana/plugins-platform-backend",
        "requiresRestart": true
>>>>>>> 36ee1571
      }
    },
    {
      "metadata": {
<<<<<<< HEAD
        "name": "transformationsVariableSupport",
        "resourceVersion": "1710775442129",
        "creationTimestamp": "2024-03-18T15:24:02Z"
      },
      "spec": {
        "description": "Allows using variables in transformations",
=======
        "name": "newPDFRendering",
        "resourceVersion": "1711130211436",
        "creationTimestamp": "2024-03-22T17:56:51Z"
      },
      "spec": {
        "description": "New implementation for the dashboard-to-PDF rendering",
>>>>>>> 36ee1571
        "stage": "preview",
        "codeowner": "@grafana/sharing-squad"
      }
    },
    {
      "metadata": {
<<<<<<< HEAD
        "name": "dashboardScene",
        "resourceVersion": "1710775442129",
        "creationTimestamp": "2024-03-18T15:24:02Z"
      },
      "spec": {
        "description": "Enables dashboard rendering using scenes for all roles",
        "stage": "experimental",
        "codeowner": "@grafana/dashboards-squad",
        "frontend": true
=======
        "name": "topnav",
        "resourceVersion": "1711130211436",
        "creationTimestamp": "2024-03-22T17:56:51Z"
      },
      "spec": {
        "description": "Enables topnav support in external plugins. The new Grafana navigation cannot be disabled.",
        "stage": "deprecated",
        "codeowner": "@grafana/grafana-frontend-platform"
>>>>>>> 36ee1571
      }
    },
    {
      "metadata": {
<<<<<<< HEAD
        "name": "groupByVariable",
        "resourceVersion": "1710775442129",
        "creationTimestamp": "2024-03-18T15:24:02Z"
      },
      "spec": {
        "description": "Enable groupBy variable support in scenes dashboards",
        "stage": "experimental",
        "codeowner": "@grafana/dashboards-squad",
        "hideFromAdminPage": true,
        "hideFromDocs": true
=======
        "name": "unifiedStorage",
        "resourceVersion": "1711130211436",
        "creationTimestamp": "2024-03-22T17:56:51Z"
      },
      "spec": {
        "description": "SQL-based k8s storage",
        "stage": "experimental",
        "codeowner": "@grafana/grafana-app-platform-squad",
        "requiresDevMode": true,
        "requiresRestart": true
>>>>>>> 36ee1571
      }
    },
    {
      "metadata": {
<<<<<<< HEAD
        "name": "logRowsPopoverMenu",
        "resourceVersion": "1710775442129",
        "creationTimestamp": "2024-03-18T15:24:02Z"
      },
      "spec": {
        "description": "Enable filtering menu displayed when text of a log line is selected",
        "stage": "GA",
        "codeowner": "@grafana/observability-logs",
        "frontend": true
=======
        "name": "mysqlAnsiQuotes",
        "resourceVersion": "1711130211436",
        "creationTimestamp": "2024-03-22T17:56:51Z"
      },
      "spec": {
        "description": "Use double quotes to escape keyword in a MySQL query",
        "stage": "experimental",
        "codeowner": "@grafana/backend-platform"
>>>>>>> 36ee1571
      }
    },
    {
      "metadata": {
<<<<<<< HEAD
        "name": "groupToNestedTableTransformation",
        "resourceVersion": "1710775442129",
        "creationTimestamp": "2024-03-18T15:24:02Z"
      },
      "spec": {
        "description": "Enables the group to nested table transformation",
        "stage": "preview",
        "codeowner": "@grafana/dataviz-squad",
=======
        "name": "angularDeprecationUI",
        "resourceVersion": "1711130211436",
        "creationTimestamp": "2024-03-22T17:56:51Z"
      },
      "spec": {
        "description": "Display Angular warnings in dashboards and panels",
        "stage": "GA",
        "codeowner": "@grafana/plugins-platform-backend",
>>>>>>> 36ee1571
        "frontend": true
      }
    },
    {
      "metadata": {
<<<<<<< HEAD
        "name": "exploreContentOutline",
        "resourceVersion": "1710775442129",
        "creationTimestamp": "2024-03-18T15:24:02Z"
      },
      "spec": {
        "description": "Content outline sidebar",
        "stage": "GA",
        "codeowner": "@grafana/explore-squad",
        "frontend": true,
        "allowSelfServe": true
=======
        "name": "lokiQueryHints",
        "resourceVersion": "1711130211436",
        "creationTimestamp": "2024-03-22T17:56:51Z"
      },
      "spec": {
        "description": "Enables query hints for Loki",
        "stage": "GA",
        "codeowner": "@grafana/observability-logs",
        "frontend": true
>>>>>>> 36ee1571
      }
    },
    {
      "metadata": {
<<<<<<< HEAD
        "name": "libraryPanelRBAC",
        "resourceVersion": "1710775442129",
        "creationTimestamp": "2024-03-18T15:24:02Z"
      },
      "spec": {
        "description": "Enables RBAC support for library panels",
        "stage": "experimental",
        "codeowner": "@grafana/dashboards-squad",
        "requiresRestart": true
=======
        "name": "autoMigrateGraphPanel",
        "resourceVersion": "1711130211436",
        "creationTimestamp": "2024-03-22T17:56:51Z"
      },
      "spec": {
        "description": "Migrate old graph panel to supported time series panel - broken out from autoMigrateOldPanels to enable granular tracking",
        "stage": "preview",
        "codeowner": "@grafana/dataviz-squad",
        "frontend": true
>>>>>>> 36ee1571
      }
    },
    {
      "metadata": {
<<<<<<< HEAD
        "name": "lokiRunQueriesInParallel",
        "resourceVersion": "1710775442129",
        "creationTimestamp": "2024-03-18T15:24:02Z"
      },
      "spec": {
        "description": "Enables running Loki queries in parallel",
        "stage": "privatePreview",
        "codeowner": "@grafana/observability-logs"
      }
    },
    {
      "metadata": {
        "name": "kubernetesQueryServiceRewrite",
        "resourceVersion": "1710775442129",
        "creationTimestamp": "2024-03-18T15:24:02Z"
      },
      "spec": {
        "description": "Rewrite requests targeting /ds/query to the query service",
        "stage": "experimental",
        "codeowner": "@grafana/grafana-app-platform-squad",
        "requiresDevMode": true,
        "requiresRestart": true
=======
        "name": "lokiQuerySplittingConfig",
        "resourceVersion": "1711130211436",
        "creationTimestamp": "2024-03-22T17:56:51Z"
      },
      "spec": {
        "description": "Give users the option to configure split durations for Loki queries",
        "stage": "experimental",
        "codeowner": "@grafana/observability-logs",
        "frontend": true
>>>>>>> 36ee1571
      }
    },
    {
      "metadata": {
<<<<<<< HEAD
        "name": "logsInfiniteScrolling",
        "resourceVersion": "1710775442129",
        "creationTimestamp": "2024-03-18T15:24:02Z"
      },
      "spec": {
        "description": "Enables infinite scrolling for the Logs panel in Explore and Dashboards",
        "stage": "experimental",
        "codeowner": "@grafana/observability-logs",
=======
        "name": "awsDatasourcesNewFormStyling",
        "resourceVersion": "1711130211436",
        "creationTimestamp": "2024-03-22T17:56:51Z"
      },
      "spec": {
        "description": "Applies new form styling for configuration and query editors in AWS plugins",
        "stage": "preview",
        "codeowner": "@grafana/aws-datasources",
>>>>>>> 36ee1571
        "frontend": true
      }
    },
    {
      "metadata": {
<<<<<<< HEAD
        "name": "live-service-web-worker",
        "resourceVersion": "1710775442129",
        "creationTimestamp": "2024-03-18T15:24:02Z"
      },
      "spec": {
        "description": "This will use a webworker thread to processes events rather than the main thread",
        "stage": "experimental",
        "codeowner": "@grafana/grafana-app-platform-squad",
        "frontend": true
=======
        "name": "disableEnvelopeEncryption",
        "resourceVersion": "1711130211436",
        "creationTimestamp": "2024-03-22T17:56:51Z"
      },
      "spec": {
        "description": "Disable envelope encryption (emergency only)",
        "stage": "GA",
        "codeowner": "@grafana/grafana-as-code",
        "hideFromAdminPage": true
>>>>>>> 36ee1571
      }
    },
    {
      "metadata": {
<<<<<<< HEAD
        "name": "pluginsFrontendSandbox",
        "resourceVersion": "1710775442129",
        "creationTimestamp": "2024-03-18T15:24:02Z"
      },
      "spec": {
        "description": "Enables the plugins frontend sandbox",
        "stage": "experimental",
        "codeowner": "@grafana/plugins-platform-backend",
=======
        "name": "publicDashboardsScene",
        "resourceVersion": "1711130211436",
        "creationTimestamp": "2024-03-22T17:56:51Z"
      },
      "spec": {
        "description": "Enables public dashboard rendering using scenes",
        "stage": "experimental",
        "codeowner": "@grafana/sharing-squad",
>>>>>>> 36ee1571
        "frontend": true
      }
    },
    {
      "metadata": {
<<<<<<< HEAD
        "name": "traceQLStreaming",
        "resourceVersion": "1710775442129",
        "creationTimestamp": "2024-03-18T15:24:02Z"
      },
      "spec": {
        "description": "Enables response streaming of TraceQL queries of the Tempo data source",
        "stage": "GA",
        "codeowner": "@grafana/observability-traces-and-profiling",
        "frontend": true
=======
        "name": "alertingBacktesting",
        "resourceVersion": "1711130211436",
        "creationTimestamp": "2024-03-22T17:56:51Z"
      },
      "spec": {
        "description": "Rule backtesting API for alerting",
        "stage": "experimental",
        "codeowner": "@grafana/alerting-squad"
>>>>>>> 36ee1571
      }
    },
    {
      "metadata": {
<<<<<<< HEAD
        "name": "alertingInsights",
        "resourceVersion": "1710775442129",
        "creationTimestamp": "2024-03-18T15:24:02Z"
      },
      "spec": {
        "description": "Show the new alerting insights landing page",
        "stage": "GA",
        "codeowner": "@grafana/alerting-squad",
        "frontend": true,
        "hideFromAdminPage": true
=======
        "name": "dashboardEmbed",
        "resourceVersion": "1711130211436",
        "creationTimestamp": "2024-03-22T17:56:51Z"
      },
      "spec": {
        "description": "Allow embedding dashboard for external use in Code editors",
        "stage": "experimental",
        "codeowner": "@grafana/grafana-as-code",
        "frontend": true
>>>>>>> 36ee1571
      }
    },
    {
      "metadata": {
<<<<<<< HEAD
        "name": "extractFieldsNameDeduplication",
        "resourceVersion": "1710775442129",
        "creationTimestamp": "2024-03-18T15:24:02Z"
      },
      "spec": {
        "description": "Make sure extracted field names are unique in the dataframe",
        "stage": "experimental",
        "codeowner": "@grafana/dataviz-squad",
        "frontend": true
=======
        "name": "alertmanagerRemotePrimary",
        "resourceVersion": "1711130211436",
        "creationTimestamp": "2024-03-22T17:56:51Z"
      },
      "spec": {
        "description": "Enable Grafana to have a remote Alertmanager instance as the primary Alertmanager.",
        "stage": "experimental",
        "codeowner": "@grafana/alerting-squad"
>>>>>>> 36ee1571
      }
    }
  ]
}<|MERGE_RESOLUTION|>--- conflicted
+++ resolved
@@ -5,36 +5,1382 @@
   "items": [
     {
       "metadata": {
-<<<<<<< HEAD
+        "name": "publicDashboardsEmailSharing",
+        "resourceVersion": "1711130211436",
+        "creationTimestamp": "2024-03-22T17:56:51Z"
+      },
+      "spec": {
+        "description": "Enables public dashboard sharing to be restricted to only allowed emails",
+        "stage": "preview",
+        "codeowner": "@grafana/sharing-squad",
+        "hideFromAdminPage": true,
+        "hideFromDocs": true
+      }
+    },
+    {
+      "metadata": {
+        "name": "autoMigrateTablePanel",
+        "resourceVersion": "1711130211436",
+        "creationTimestamp": "2024-03-22T17:56:51Z"
+      },
+      "spec": {
+        "description": "Migrate old table panel to supported table panel - broken out from autoMigrateOldPanels to enable granular tracking",
+        "stage": "preview",
+        "codeowner": "@grafana/dataviz-squad",
+        "frontend": true
+      }
+    },
+    {
+      "metadata": {
+        "name": "scenes",
+        "resourceVersion": "1711130211436",
+        "creationTimestamp": "2024-03-22T17:56:51Z"
+      },
+      "spec": {
+        "description": "Experimental framework to build interactive dashboards",
+        "stage": "experimental",
+        "codeowner": "@grafana/dashboards-squad",
+        "frontend": true
+      }
+    },
+    {
+      "metadata": {
+        "name": "nestedFolders",
+        "resourceVersion": "1711130211436",
+        "creationTimestamp": "2024-03-22T17:56:51Z"
+      },
+      "spec": {
+        "description": "Enable folder nesting",
+        "stage": "GA",
+        "codeowner": "@grafana/backend-platform"
+      }
+    },
+    {
+      "metadata": {
+        "name": "cloudRBACRoles",
+        "resourceVersion": "1711130211436",
+        "creationTimestamp": "2024-03-22T17:56:51Z"
+      },
+      "spec": {
+        "description": "Enabled grafana cloud specific RBAC roles",
+        "stage": "experimental",
+        "codeowner": "@grafana/identity-access-team",
+        "requiresRestart": true,
+        "hideFromDocs": true
+      }
+    },
+    {
+      "metadata": {
+        "name": "disableSSEDataplane",
+        "resourceVersion": "1711130211436",
+        "creationTimestamp": "2024-03-22T17:56:51Z"
+      },
+      "spec": {
+        "description": "Disables dataplane specific processing in server side expressions.",
+        "stage": "experimental",
+        "codeowner": "@grafana/observability-metrics"
+      }
+    },
+    {
+      "metadata": {
+        "name": "faroDatasourceSelector",
+        "resourceVersion": "1711130211436",
+        "creationTimestamp": "2024-03-22T17:56:51Z"
+      },
+      "spec": {
+        "description": "Enable the data source selector within the Frontend Apps section of the Frontend Observability",
+        "stage": "preview",
+        "codeowner": "@grafana/app-o11y",
+        "frontend": true
+      }
+    },
+    {
+      "metadata": {
+        "name": "aiGeneratedDashboardChanges",
+        "resourceVersion": "1711130211436",
+        "creationTimestamp": "2024-03-22T17:56:51Z"
+      },
+      "spec": {
+        "description": "Enable AI powered features for dashboards to auto-summary changes when saving",
+        "stage": "experimental",
+        "codeowner": "@grafana/dashboards-squad",
+        "frontend": true
+      }
+    },
+    {
+      "metadata": {
+        "name": "alertingInsights",
+        "resourceVersion": "1711130211436",
+        "creationTimestamp": "2024-03-22T17:56:51Z"
+      },
+      "spec": {
+        "description": "Show the new alerting insights landing page",
+        "stage": "GA",
+        "codeowner": "@grafana/alerting-squad",
+        "frontend": true,
+        "hideFromAdminPage": true
+      }
+    },
+    {
+      "metadata": {
+        "name": "dashboardScene",
+        "resourceVersion": "1711130211436",
+        "creationTimestamp": "2024-03-22T17:56:51Z"
+      },
+      "spec": {
+        "description": "Enables dashboard rendering using scenes for all roles",
+        "stage": "experimental",
+        "codeowner": "@grafana/dashboards-squad",
+        "frontend": true
+      }
+    },
+    {
+      "metadata": {
+        "name": "teamHttpHeaders",
+        "resourceVersion": "1711130211436",
+        "creationTimestamp": "2024-03-22T17:56:51Z"
+      },
+      "spec": {
+        "description": "Enables Team LBAC for datasources to apply team headers to the client requests",
+        "stage": "preview",
+        "codeowner": "@grafana/identity-access-team"
+      }
+    },
+    {
+      "metadata": {
+        "name": "logRowsPopoverMenu",
+        "resourceVersion": "1711130211436",
+        "creationTimestamp": "2024-03-22T17:56:51Z"
+      },
+      "spec": {
+        "description": "Enable filtering menu displayed when text of a log line is selected",
+        "stage": "GA",
+        "codeowner": "@grafana/observability-logs",
+        "frontend": true
+      }
+    },
+    {
+      "metadata": {
+        "name": "queryOverLive",
+        "resourceVersion": "1711130211436",
+        "creationTimestamp": "2024-03-22T17:56:51Z"
+      },
+      "spec": {
+        "description": "Use Grafana Live WebSocket to execute backend queries",
+        "stage": "experimental",
+        "codeowner": "@grafana/grafana-app-platform-squad",
+        "frontend": true
+      }
+    },
+    {
+      "metadata": {
+        "name": "panelTitleSearch",
+        "resourceVersion": "1711130211436",
+        "creationTimestamp": "2024-03-22T17:56:51Z"
+      },
+      "spec": {
+        "description": "Search for dashboards using panel title",
+        "stage": "preview",
+        "codeowner": "@grafana/grafana-app-platform-squad",
+        "hideFromAdminPage": true
+      }
+    },
+    {
+      "metadata": {
+        "name": "returnToPrevious",
+        "resourceVersion": "1711130211436",
+        "creationTimestamp": "2024-03-22T17:56:51Z"
+      },
+      "spec": {
+        "description": "Enables the return to previous context functionality",
+        "stage": "preview",
+        "codeowner": "@grafana/grafana-frontend-platform",
+        "frontend": true
+      }
+    },
+    {
+      "metadata": {
+        "name": "cloudWatchCrossAccountQuerying",
+        "resourceVersion": "1711130211436",
+        "creationTimestamp": "2024-03-22T17:56:51Z"
+      },
+      "spec": {
+        "description": "Enables cross-account querying in CloudWatch datasources",
+        "stage": "GA",
+        "codeowner": "@grafana/aws-datasources",
+        "allowSelfServe": true
+      }
+    },
+    {
+      "metadata": {
+        "name": "individualCookiePreferences",
+        "resourceVersion": "1711130211436",
+        "creationTimestamp": "2024-03-22T17:56:51Z"
+      },
+      "spec": {
+        "description": "Support overriding cookie preferences per user",
+        "stage": "experimental",
+        "codeowner": "@grafana/backend-platform"
+      }
+    },
+    {
+      "metadata": {
+        "name": "panelMonitoring",
+        "resourceVersion": "1711130211436",
+        "creationTimestamp": "2024-03-22T17:56:51Z"
+      },
+      "spec": {
+        "description": "Enables panel monitoring through logs and measurements",
+        "stage": "GA",
+        "codeowner": "@grafana/dataviz-squad",
+        "frontend": true
+      }
+    },
+    {
+      "metadata": {
+        "name": "pluginsSkipHostEnvVars",
+        "resourceVersion": "1711130211436",
+        "creationTimestamp": "2024-03-22T17:56:51Z"
+      },
+      "spec": {
+        "description": "Disables passing host environment variable to plugin processes",
+        "stage": "experimental",
+        "codeowner": "@grafana/plugins-platform-backend"
+      }
+    },
+    {
+      "metadata": {
+        "name": "groupToNestedTableTransformation",
+        "resourceVersion": "1711130211436",
+        "creationTimestamp": "2024-03-22T17:56:51Z"
+      },
+      "spec": {
+        "description": "Enables the group to nested table transformation",
+        "stage": "preview",
+        "codeowner": "@grafana/dataviz-squad",
+        "frontend": true
+      }
+    },
+    {
+      "metadata": {
+        "name": "migrationLocking",
+        "resourceVersion": "1711130211436",
+        "creationTimestamp": "2024-03-22T17:56:51Z",
+        "deletionTimestamp": "2024-03-25T05:44:42Z"
+      },
+      "spec": {
+        "description": "Lock database during migrations",
+        "stage": "preview",
+        "codeowner": "@grafana/backend-platform"
+      }
+    },
+    {
+      "metadata": {
+        "name": "correlations",
+        "resourceVersion": "1711130211436",
+        "creationTimestamp": "2024-03-22T17:56:51Z"
+      },
+      "spec": {
+        "description": "Correlations page",
+        "stage": "GA",
+        "codeowner": "@grafana/explore-squad",
+        "allowSelfServe": true
+      }
+    },
+    {
+      "metadata": {
+        "name": "nodeGraphDotLayout",
+        "resourceVersion": "1711130211436",
+        "creationTimestamp": "2024-03-22T17:56:51Z"
+      },
+      "spec": {
+        "description": "Changed the layout algorithm for the node graph",
+        "stage": "experimental",
+        "codeowner": "@grafana/observability-traces-and-profiling",
+        "frontend": true
+      }
+    },
+    {
+      "metadata": {
+        "name": "groupByVariable",
+        "resourceVersion": "1711130211436",
+        "creationTimestamp": "2024-03-22T17:56:51Z"
+      },
+      "spec": {
+        "description": "Enable groupBy variable support in scenes dashboards",
+        "stage": "experimental",
+        "codeowner": "@grafana/dashboards-squad",
+        "hideFromAdminPage": true,
+        "hideFromDocs": true
+      }
+    },
+    {
+      "metadata": {
+        "name": "publicDashboards",
+        "resourceVersion": "1711130211436",
+        "creationTimestamp": "2024-03-22T17:56:51Z"
+      },
+      "spec": {
+        "description": "[Deprecated] Public dashboards are now enabled by default; to disable them, use the configuration setting. This feature toggle will be removed in the next major version.",
+        "stage": "GA",
+        "codeowner": "@grafana/sharing-squad",
+        "allowSelfServe": true
+      }
+    },
+    {
+      "metadata": {
+        "name": "autoMigratePiechartPanel",
+        "resourceVersion": "1711130211436",
+        "creationTimestamp": "2024-03-22T17:56:51Z"
+      },
+      "spec": {
+        "description": "Migrate old piechart panel to supported piechart panel - broken out from autoMigrateOldPanels to enable granular tracking",
+        "stage": "preview",
+        "codeowner": "@grafana/dataviz-squad",
+        "frontend": true
+      }
+    },
+    {
+      "metadata": {
+        "name": "autoMigrateXYChartPanel",
+        "resourceVersion": "1711130211436",
+        "creationTimestamp": "2024-03-22T17:56:51Z"
+      },
+      "spec": {
+        "description": "Migrate old XYChart panel to new XYChart2 model",
+        "stage": "preview",
+        "codeowner": "@grafana/dataviz-squad",
+        "frontend": true
+      }
+    },
+    {
+      "metadata": {
+        "name": "editPanelCSVDragAndDrop",
+        "resourceVersion": "1711130211436",
+        "creationTimestamp": "2024-03-22T17:56:51Z"
+      },
+      "spec": {
+        "description": "Enables drag and drop for CSV and Excel files",
+        "stage": "experimental",
+        "codeowner": "@grafana/dataviz-squad",
+        "frontend": true
+      }
+    },
+    {
+      "metadata": {
+        "name": "prometheusMetricEncyclopedia",
+        "resourceVersion": "1711130211436",
+        "creationTimestamp": "2024-03-22T17:56:51Z"
+      },
+      "spec": {
+        "description": "Adds the metrics explorer component to the Prometheus query builder as an option in metric select",
+        "stage": "GA",
+        "codeowner": "@grafana/observability-metrics",
+        "frontend": true,
+        "allowSelfServe": true
+      }
+    },
+    {
+      "metadata": {
+        "name": "influxdbBackendMigration",
+        "resourceVersion": "1711130211436",
+        "creationTimestamp": "2024-03-22T17:56:51Z"
+      },
+      "spec": {
+        "description": "Query InfluxDB InfluxQL without the proxy",
+        "stage": "GA",
+        "codeowner": "@grafana/observability-metrics",
+        "frontend": true
+      }
+    },
+    {
+      "metadata": {
+        "name": "disableSecretsCompatibility",
+        "resourceVersion": "1711130211436",
+        "creationTimestamp": "2024-03-22T17:56:51Z"
+      },
+      "spec": {
+        "description": "Disable duplicated secret storage in legacy tables",
+        "stage": "experimental",
+        "codeowner": "@grafana/hosted-grafana-team",
+        "requiresRestart": true
+      }
+    },
+    {
+      "metadata": {
+        "name": "annotationPermissionUpdate",
+        "resourceVersion": "1711130211436",
+        "creationTimestamp": "2024-03-22T17:56:51Z"
+      },
+      "spec": {
+        "description": "Change the way annotation permissions work by scoping them to folders and dashboards.",
+        "stage": "GA",
+        "codeowner": "@grafana/identity-access-team"
+      }
+    },
+    {
+      "metadata": {
+        "name": "scopeFilters",
+        "resourceVersion": "1711130211436",
+        "creationTimestamp": "2024-03-22T17:56:51Z"
+      },
+      "spec": {
+        "description": "Enables the use of scope filters in Grafana",
+        "stage": "experimental",
+        "codeowner": "@grafana/dashboards-squad",
+        "hideFromAdminPage": true,
+        "hideFromDocs": true
+      }
+    },
+    {
+      "metadata": {
+        "name": "lokiExperimentalStreaming",
+        "resourceVersion": "1711130211436",
+        "creationTimestamp": "2024-03-22T17:56:51Z"
+      },
+      "spec": {
+        "description": "Support new streaming approach for loki (prototype, needs special loki build)",
+        "stage": "experimental",
+        "codeowner": "@grafana/observability-logs"
+      }
+    },
+    {
+      "metadata": {
+        "name": "logRequestsInstrumentedAsUnknown",
+        "resourceVersion": "1711130211436",
+        "creationTimestamp": "2024-03-22T17:56:51Z"
+      },
+      "spec": {
+        "description": "Logs the path for requests that are instrumented as unknown",
+        "stage": "experimental",
+        "codeowner": "@grafana/hosted-grafana-team"
+      }
+    },
+    {
+      "metadata": {
+        "name": "frontendSandboxMonitorOnly",
+        "resourceVersion": "1711130211436",
+        "creationTimestamp": "2024-03-22T17:56:51Z"
+      },
+      "spec": {
+        "description": "Enables monitor only in the plugin frontend sandbox (if enabled)",
+        "stage": "experimental",
+        "codeowner": "@grafana/plugins-platform-backend",
+        "frontend": true
+      }
+    },
+    {
+      "metadata": {
+        "name": "lokiFormatQuery",
+        "resourceVersion": "1711130211436",
+        "creationTimestamp": "2024-03-22T17:56:51Z"
+      },
+      "spec": {
+        "description": "Enables the ability to format Loki queries",
+        "stage": "experimental",
+        "codeowner": "@grafana/observability-logs",
+        "frontend": true
+      }
+    },
+    {
+      "metadata": {
+        "name": "externalServiceAccounts",
+        "resourceVersion": "1711130211436",
+        "creationTimestamp": "2024-03-22T17:56:51Z"
+      },
+      "spec": {
+        "description": "Automatic service account and token setup for plugins",
+        "stage": "preview",
+        "codeowner": "@grafana/identity-access-team",
+        "hideFromAdminPage": true
+      }
+    },
+    {
+      "metadata": {
+        "name": "alertStateHistoryLokiOnly",
+        "resourceVersion": "1711130211436",
+        "creationTimestamp": "2024-03-22T17:56:51Z"
+      },
+      "spec": {
+        "description": "Disable Grafana alerts from emitting annotations when a remote Loki instance is available.",
+        "stage": "experimental",
+        "codeowner": "@grafana/alerting-squad"
+      }
+    },
+    {
+      "metadata": {
+        "name": "transformationsVariableSupport",
+        "resourceVersion": "1711130211436",
+        "creationTimestamp": "2024-03-22T17:56:51Z"
+      },
+      "spec": {
+        "description": "Allows using variables in transformations",
+        "stage": "preview",
+        "codeowner": "@grafana/dataviz-squad",
+        "frontend": true
+      }
+    },
+    {
+      "metadata": {
+        "name": "lokiStructuredMetadata",
+        "resourceVersion": "1711130211436",
+        "creationTimestamp": "2024-03-22T17:56:51Z"
+      },
+      "spec": {
+        "description": "Enables the loki data source to request structured metadata from the Loki server",
+        "stage": "GA",
+        "codeowner": "@grafana/observability-logs"
+      }
+    },
+    {
+      "metadata": {
+        "name": "alertingSaveStatePeriodic",
+        "resourceVersion": "1711130211436",
+        "creationTimestamp": "2024-03-22T17:56:51Z"
+      },
+      "spec": {
+        "description": "Writes the state periodically to the database, asynchronous to rule evaluation",
+        "stage": "privatePreview",
+        "codeowner": "@grafana/alerting-squad"
+      }
+    },
+    {
+      "metadata": {
+        "name": "sqlExpressions",
+        "resourceVersion": "1711130211436",
+        "creationTimestamp": "2024-03-22T17:56:51Z"
+      },
+      "spec": {
+        "description": "Enables using SQL and DuckDB functions as Expressions.",
+        "stage": "experimental",
+        "codeowner": "@grafana/grafana-app-platform-squad"
+      }
+    },
+    {
+      "metadata": {
+        "name": "transformationsRedesign",
+        "resourceVersion": "1711130211436",
+        "creationTimestamp": "2024-03-22T17:56:51Z"
+      },
+      "spec": {
+        "description": "Enables the transformations redesign",
+        "stage": "GA",
+        "codeowner": "@grafana/observability-metrics",
+        "frontend": true,
+        "allowSelfServe": true
+      }
+    },
+    {
+      "metadata": {
+        "name": "dashgpt",
+        "resourceVersion": "1711130211436",
+        "creationTimestamp": "2024-03-22T17:56:51Z"
+      },
+      "spec": {
+        "description": "Enable AI powered features in dashboards",
+        "stage": "GA",
+        "codeowner": "@grafana/dashboards-squad",
+        "frontend": true
+      }
+    },
+    {
+      "metadata": {
+        "name": "kubernetesSnapshots",
+        "resourceVersion": "1711130211436",
+        "creationTimestamp": "2024-03-22T17:56:51Z"
+      },
+      "spec": {
+        "description": "Routes snapshot requests from /api to the /apis endpoint",
+        "stage": "experimental",
+        "codeowner": "@grafana/grafana-app-platform-squad",
+        "requiresRestart": true
+      }
+    },
+    {
+      "metadata": {
+        "name": "dashboardSceneForViewers",
+        "resourceVersion": "1711130211436",
+        "creationTimestamp": "2024-03-22T17:56:51Z"
+      },
+      "spec": {
+        "description": "Enables dashboard rendering using Scenes for viewer roles",
+        "stage": "experimental",
+        "codeowner": "@grafana/dashboards-squad",
+        "frontend": true
+      }
+    },
+    {
+      "metadata": {
         "name": "datatrails",
-        "resourceVersion": "1710775442129",
-        "creationTimestamp": "2024-03-18T15:24:02Z"
+        "resourceVersion": "1711130211436",
+        "creationTimestamp": "2024-03-22T17:56:51Z"
       },
       "spec": {
         "description": "Enables the new core app datatrails",
         "stage": "experimental",
         "codeowner": "@grafana/dashboards-squad",
         "frontend": true,
-=======
-        "name": "publicDashboardsEmailSharing",
-        "resourceVersion": "1711130211436",
-        "creationTimestamp": "2024-03-22T17:56:51Z"
-      },
-      "spec": {
-        "description": "Enables public dashboard sharing to be restricted to only allowed emails",
-        "stage": "preview",
-        "codeowner": "@grafana/sharing-squad",
+        "hideFromDocs": true
+      }
+    },
+    {
+      "metadata": {
+        "name": "jitterAlertRulesWithinGroups",
+        "resourceVersion": "1711130211436",
+        "creationTimestamp": "2024-03-22T17:56:51Z"
+      },
+      "spec": {
+        "description": "Distributes alert rule evaluations more evenly over time, including spreading out rules within the same group",
+        "stage": "preview",
+        "codeowner": "@grafana/alerting-squad",
+        "requiresRestart": true,
+        "hideFromDocs": true
+      }
+    },
+    {
+      "metadata": {
+        "name": "accessControlOnCall",
+        "resourceVersion": "1711130211436",
+        "creationTimestamp": "2024-03-22T17:56:51Z"
+      },
+      "spec": {
+        "description": "Access control primitives for OnCall",
+        "stage": "preview",
+        "codeowner": "@grafana/identity-access-team",
+        "hideFromAdminPage": true
+      }
+    },
+    {
+      "metadata": {
+        "name": "lokiMetricDataplane",
+        "resourceVersion": "1711130211436",
+        "creationTimestamp": "2024-03-22T17:56:51Z"
+      },
+      "spec": {
+        "description": "Changes metric responses from Loki to be compliant with the dataplane specification.",
+        "stage": "GA",
+        "codeowner": "@grafana/observability-logs",
+        "allowSelfServe": true
+      }
+    },
+    {
+      "metadata": {
+        "name": "enableNativeHTTPHistogram",
+        "resourceVersion": "1711130211436",
+        "creationTimestamp": "2024-03-22T17:56:51Z"
+      },
+      "spec": {
+        "description": "Enables native HTTP Histograms",
+        "stage": "experimental",
+        "codeowner": "@grafana/hosted-grafana-team"
+      }
+    },
+    {
+      "metadata": {
+        "name": "showDashboardValidationWarnings",
+        "resourceVersion": "1711130211436",
+        "creationTimestamp": "2024-03-22T17:56:51Z"
+      },
+      "spec": {
+        "description": "Show warnings when dashboards do not validate against the schema",
+        "stage": "experimental",
+        "codeowner": "@grafana/dashboards-squad"
+      }
+    },
+    {
+      "metadata": {
+        "name": "unifiedRequestLog",
+        "resourceVersion": "1711130211436",
+        "creationTimestamp": "2024-03-22T17:56:51Z"
+      },
+      "spec": {
+        "description": "Writes error logs to the request logger",
+        "stage": "experimental",
+        "codeowner": "@grafana/backend-platform"
+      }
+    },
+    {
+      "metadata": {
+        "name": "prometheusPromQAIL",
+        "resourceVersion": "1711130211436",
+        "creationTimestamp": "2024-03-22T17:56:51Z"
+      },
+      "spec": {
+        "description": "Prometheus and AI/ML to assist users in creating a query",
+        "stage": "experimental",
+        "codeowner": "@grafana/observability-metrics",
+        "frontend": true
+      }
+    },
+    {
+      "metadata": {
+        "name": "alertingSimplifiedRouting",
+        "resourceVersion": "1711130211436",
+        "creationTimestamp": "2024-03-22T17:56:51Z"
+      },
+      "spec": {
+        "description": "Enables users to easily configure alert notifications by specifying a contact point directly when editing or creating an alert rule",
+        "stage": "GA",
+        "codeowner": "@grafana/alerting-squad"
+      }
+    },
+    {
+      "metadata": {
+        "name": "newVizTooltips",
+        "resourceVersion": "1711130211436",
+        "creationTimestamp": "2024-03-22T17:56:51Z"
+      },
+      "spec": {
+        "description": "New visualizations tooltips UX",
+        "stage": "preview",
+        "codeowner": "@grafana/dataviz-squad",
+        "frontend": true
+      }
+    },
+    {
+      "metadata": {
+        "name": "influxdbRunQueriesInParallel",
+        "resourceVersion": "1711130211436",
+        "creationTimestamp": "2024-03-22T17:56:51Z"
+      },
+      "spec": {
+        "description": "Enables running InfluxDB Influxql queries in parallel",
+        "stage": "privatePreview",
+        "codeowner": "@grafana/observability-metrics"
+      }
+    },
+    {
+      "metadata": {
+        "name": "disableAngular",
+        "resourceVersion": "1711130211436",
+        "creationTimestamp": "2024-03-22T17:56:51Z"
+      },
+      "spec": {
+        "description": "Dynamic flag to disable angular at runtime. The preferred method is to set `angular_support_enabled` to `false` in the [security] settings, which allows you to change the state at runtime.",
+        "stage": "preview",
+        "codeowner": "@grafana/dataviz-squad",
+        "frontend": true,
+        "hideFromAdminPage": true
+      }
+    },
+    {
+      "metadata": {
+        "name": "influxqlStreamingParser",
+        "resourceVersion": "1711130211436",
+        "creationTimestamp": "2024-03-22T17:56:51Z"
+      },
+      "spec": {
+        "description": "Enable streaming JSON parser for InfluxDB datasource InfluxQL query language",
+        "stage": "experimental",
+        "codeowner": "@grafana/observability-metrics"
+      }
+    },
+    {
+      "metadata": {
+        "name": "alertStateHistoryLokiSecondary",
+        "resourceVersion": "1711130211436",
+        "creationTimestamp": "2024-03-22T17:56:51Z"
+      },
+      "spec": {
+        "description": "Enable Grafana to write alert state history to an external Loki instance in addition to Grafana annotations.",
+        "stage": "experimental",
+        "codeowner": "@grafana/alerting-squad"
+      }
+    },
+    {
+      "metadata": {
+        "name": "metricsSummary",
+        "resourceVersion": "1711130211436",
+        "creationTimestamp": "2024-03-22T17:56:51Z"
+      },
+      "spec": {
+        "description": "Enables metrics summary queries in the Tempo data source",
+        "stage": "experimental",
+        "codeowner": "@grafana/observability-traces-and-profiling",
+        "frontend": true
+      }
+    },
+    {
+      "metadata": {
+        "name": "alertingQueryOptimization",
+        "resourceVersion": "1711130211436",
+        "creationTimestamp": "2024-03-22T17:56:51Z"
+      },
+      "spec": {
+        "description": "Optimizes eligible queries in order to reduce load on datasources",
+        "stage": "GA",
+        "codeowner": "@grafana/alerting-squad"
+      }
+    },
+    {
+      "metadata": {
+        "name": "promQLScope",
+        "resourceVersion": "1711130211436",
+        "creationTimestamp": "2024-03-22T17:56:51Z"
+      },
+      "spec": {
+        "description": "In-development feature that will allow injection of labels into prometheus queries.",
+        "stage": "experimental",
+        "codeowner": "@grafana/observability-metrics"
+      }
+    },
+    {
+      "metadata": {
+        "name": "lokiLogsDataplane",
+        "resourceVersion": "1711130211436",
+        "creationTimestamp": "2024-03-22T17:56:51Z"
+      },
+      "spec": {
+        "description": "Changes logs responses from Loki to be compliant with the dataplane specification.",
+        "stage": "experimental",
+        "codeowner": "@grafana/observability-logs"
+      }
+    },
+    {
+      "metadata": {
+        "name": "pluginsFrontendSandbox",
+        "resourceVersion": "1711130211436",
+        "creationTimestamp": "2024-03-22T17:56:51Z"
+      },
+      "spec": {
+        "description": "Enables the plugins frontend sandbox",
+        "stage": "experimental",
+        "codeowner": "@grafana/plugins-platform-backend",
+        "frontend": true
+      }
+    },
+    {
+      "metadata": {
+        "name": "prometheusIncrementalQueryInstrumentation",
+        "resourceVersion": "1711130211436",
+        "creationTimestamp": "2024-03-22T17:56:51Z"
+      },
+      "spec": {
+        "description": "Adds RudderStack events to incremental queries",
+        "stage": "experimental",
+        "codeowner": "@grafana/observability-metrics",
+        "frontend": true
+      }
+    },
+    {
+      "metadata": {
+        "name": "panelTitleSearchInV1",
+        "resourceVersion": "1711130211436",
+        "creationTimestamp": "2024-03-22T17:56:51Z"
+      },
+      "spec": {
+        "description": "Enable searching for dashboards using panel title in search v1",
+        "stage": "experimental",
+        "codeowner": "@grafana/backend-platform",
+        "requiresDevMode": true
+      }
+    },
+    {
+      "metadata": {
+        "name": "pluginsDynamicAngularDetectionPatterns",
+        "resourceVersion": "1711130211436",
+        "creationTimestamp": "2024-03-22T17:56:51Z"
+      },
+      "spec": {
+        "description": "Enables fetching Angular detection patterns for plugins from GCOM and fallback to hardcoded ones",
+        "stage": "GA",
+        "codeowner": "@grafana/plugins-platform-backend"
+      }
+    },
+    {
+      "metadata": {
+        "name": "pluginsAPIMetrics",
+        "resourceVersion": "1711130211436",
+        "creationTimestamp": "2024-03-22T17:56:51Z"
+      },
+      "spec": {
+        "description": "Sends metrics of public grafana packages usage by plugins",
+        "stage": "experimental",
+        "codeowner": "@grafana/plugins-platform-backend",
+        "frontend": true
+      }
+    },
+    {
+      "metadata": {
+        "name": "awsAsyncQueryCaching",
+        "resourceVersion": "1711130211436",
+        "creationTimestamp": "2024-03-22T17:56:51Z"
+      },
+      "spec": {
+        "description": "Enable caching for async queries for Redshift and Athena. Requires that the datasource has caching and async query support enabled",
+        "stage": "GA",
+        "codeowner": "@grafana/aws-datasources"
+      }
+    },
+    {
+      "metadata": {
+        "name": "autoMigrateStatPanel",
+        "resourceVersion": "1711130211436",
+        "creationTimestamp": "2024-03-22T17:56:51Z"
+      },
+      "spec": {
+        "description": "Migrate old stat panel to supported stat panel - broken out from autoMigrateOldPanels to enable granular tracking",
+        "stage": "preview",
+        "codeowner": "@grafana/dataviz-squad",
+        "frontend": true
+      }
+    },
+    {
+      "metadata": {
+        "name": "dataplaneFrontendFallback",
+        "resourceVersion": "1711130211436",
+        "creationTimestamp": "2024-03-22T17:56:51Z"
+      },
+      "spec": {
+        "description": "Support dataplane contract field name change for transformations and field name matchers where the name is different",
+        "stage": "GA",
+        "codeowner": "@grafana/observability-metrics",
+        "frontend": true,
+        "allowSelfServe": true
+      }
+    },
+    {
+      "metadata": {
+        "name": "enableDatagridEditing",
+        "resourceVersion": "1711130211436",
+        "creationTimestamp": "2024-03-22T17:56:51Z"
+      },
+      "spec": {
+        "description": "Enables the edit functionality in the datagrid panel",
+        "stage": "preview",
+        "codeowner": "@grafana/dataviz-squad",
+        "frontend": true
+      }
+    },
+    {
+      "metadata": {
+        "name": "vizAndWidgetSplit",
+        "resourceVersion": "1711130211436",
+        "creationTimestamp": "2024-03-22T17:56:51Z"
+      },
+      "spec": {
+        "description": "Split panels between visualizations and widgets",
+        "stage": "experimental",
+        "codeowner": "@grafana/dashboards-squad",
+        "frontend": true
+      }
+    },
+    {
+      "metadata": {
+        "name": "logsExploreTableVisualisation",
+        "resourceVersion": "1711130211436",
+        "creationTimestamp": "2024-03-22T17:56:51Z"
+      },
+      "spec": {
+        "description": "A table visualisation for logs in Explore",
+        "stage": "GA",
+        "codeowner": "@grafana/observability-logs",
+        "frontend": true
+      }
+    },
+    {
+      "metadata": {
+        "name": "traceQLStreaming",
+        "resourceVersion": "1711130211436",
+        "creationTimestamp": "2024-03-22T17:56:51Z"
+      },
+      "spec": {
+        "description": "Enables response streaming of TraceQL queries of the Tempo data source",
+        "stage": "GA",
+        "codeowner": "@grafana/observability-traces-and-profiling",
+        "frontend": true
+      }
+    },
+    {
+      "metadata": {
+        "name": "ssoSettingsSAML",
+        "resourceVersion": "1711130211436",
+        "creationTimestamp": "2024-03-22T17:56:51Z"
+      },
+      "spec": {
+        "description": "Use the new SSO Settings API to configure the SAML connector",
+        "stage": "experimental",
+        "codeowner": "@grafana/identity-access-team",
         "hideFromAdminPage": true,
->>>>>>> 36ee1571
         "hideFromDocs": true
       }
     },
     {
       "metadata": {
-<<<<<<< HEAD
+        "name": "nestedFolderPicker",
+        "resourceVersion": "1711130211436",
+        "creationTimestamp": "2024-03-22T17:56:51Z"
+      },
+      "spec": {
+        "description": "Enables the new folder picker to work with nested folders. Requires the nestedFolders feature toggle",
+        "stage": "GA",
+        "codeowner": "@grafana/grafana-frontend-platform",
+        "frontend": true,
+        "allowSelfServe": true
+      }
+    },
+    {
+      "metadata": {
+        "name": "alertingNoNormalState",
+        "resourceVersion": "1711130211436",
+        "creationTimestamp": "2024-03-22T17:56:51Z"
+      },
+      "spec": {
+        "description": "Stop maintaining state of alerts that are not firing",
+        "stage": "preview",
+        "codeowner": "@grafana/alerting-squad",
+        "hideFromAdminPage": true
+      }
+    },
+    {
+      "metadata": {
+        "name": "alertStateHistoryLokiPrimary",
+        "resourceVersion": "1711130211436",
+        "creationTimestamp": "2024-03-22T17:56:51Z"
+      },
+      "spec": {
+        "description": "Enable a remote Loki instance as the primary source for state history reads.",
+        "stage": "experimental",
+        "codeowner": "@grafana/alerting-squad"
+      }
+    },
+    {
+      "metadata": {
+        "name": "awsDatasourcesTempCredentials",
+        "resourceVersion": "1711130211436",
+        "creationTimestamp": "2024-03-22T17:56:51Z"
+      },
+      "spec": {
+        "description": "Support temporary security credentials in AWS plugins for Grafana Cloud customers",
+        "stage": "experimental",
+        "codeowner": "@grafana/aws-datasources"
+      }
+    },
+    {
+      "metadata": {
+        "name": "permissionsFilterRemoveSubquery",
+        "resourceVersion": "1711130211436",
+        "creationTimestamp": "2024-03-22T17:56:51Z"
+      },
+      "spec": {
+        "description": "Alternative permission filter implementation that does not use subqueries for fetching the dashboard folder",
+        "stage": "experimental",
+        "codeowner": "@grafana/backend-platform"
+      }
+    },
+    {
+      "metadata": {
+        "name": "ssoSettingsApi",
+        "resourceVersion": "1711130211436",
+        "creationTimestamp": "2024-03-22T17:56:51Z"
+      },
+      "spec": {
+        "description": "Enables the SSO settings API and the OAuth configuration UIs in Grafana",
+        "stage": "preview",
+        "codeowner": "@grafana/identity-access-team",
+        "allowSelfServe": true
+      }
+    },
+    {
+      "metadata": {
+        "name": "renderAuthJWT",
+        "resourceVersion": "1711130211436",
+        "creationTimestamp": "2024-03-22T17:56:51Z"
+      },
+      "spec": {
+        "description": "Uses JWT-based auth for rendering instead of relying on remote cache",
+        "stage": "preview",
+        "codeowner": "@grafana/grafana-as-code",
+        "hideFromAdminPage": true
+      }
+    },
+    {
+      "metadata": {
+        "name": "enableElasticsearchBackendQuerying",
+        "resourceVersion": "1711130211436",
+        "creationTimestamp": "2024-03-22T17:56:51Z"
+      },
+      "spec": {
+        "description": "Enable the processing of queries and responses in the Elasticsearch data source through backend",
+        "stage": "GA",
+        "codeowner": "@grafana/observability-logs",
+        "allowSelfServe": true
+      }
+    },
+    {
+      "metadata": {
+        "name": "sqlDatasourceDatabaseSelection",
+        "resourceVersion": "1711130211436",
+        "creationTimestamp": "2024-03-22T17:56:51Z"
+      },
+      "spec": {
+        "description": "Enables previous SQL data source dataset dropdown behavior",
+        "stage": "preview",
+        "codeowner": "@grafana/dataviz-squad",
+        "frontend": true,
+        "hideFromAdminPage": true
+      }
+    },
+    {
+      "metadata": {
+        "name": "lokiRunQueriesInParallel",
+        "resourceVersion": "1711130211436",
+        "creationTimestamp": "2024-03-22T17:56:51Z"
+      },
+      "spec": {
+        "description": "Enables running Loki queries in parallel",
+        "stage": "privatePreview",
+        "codeowner": "@grafana/observability-logs"
+      }
+    },
+    {
+      "metadata": {
+        "name": "tableSharedCrosshair",
+        "resourceVersion": "1711130211436",
+        "creationTimestamp": "2024-03-22T17:56:51Z"
+      },
+      "spec": {
+        "description": "Enables shared crosshair in table panel",
+        "stage": "experimental",
+        "codeowner": "@grafana/dataviz-squad",
+        "frontend": true
+      }
+    },
+    {
+      "metadata": {
+        "name": "expressionParser",
+        "resourceVersion": "1711130211436",
+        "creationTimestamp": "2024-03-22T17:56:51Z"
+      },
+      "spec": {
+        "description": "Enable new expression parser",
+        "stage": "experimental",
+        "codeowner": "@grafana/grafana-app-platform-squad",
+        "requiresRestart": true
+      }
+    },
+    {
+      "metadata": {
+        "name": "storage",
+        "resourceVersion": "1711130211436",
+        "creationTimestamp": "2024-03-22T17:56:51Z"
+      },
+      "spec": {
+        "description": "Configurable storage for dashboards, datasources, and resources",
+        "stage": "experimental",
+        "codeowner": "@grafana/grafana-app-platform-squad"
+      }
+    },
+    {
+      "metadata": {
+        "name": "logsContextDatasourceUi",
+        "resourceVersion": "1711130211436",
+        "creationTimestamp": "2024-03-22T17:56:51Z"
+      },
+      "spec": {
+        "description": "Allow datasource to provide custom UI for context view",
+        "stage": "GA",
+        "codeowner": "@grafana/observability-logs",
+        "frontend": true,
+        "allowSelfServe": true
+      }
+    },
+    {
+      "metadata": {
+        "name": "prometheusConfigOverhaulAuth",
+        "resourceVersion": "1711130211436",
+        "creationTimestamp": "2024-03-22T17:56:51Z"
+      },
+      "spec": {
+        "description": "Update the Prometheus configuration page with the new auth component",
+        "stage": "GA",
+        "codeowner": "@grafana/observability-metrics"
+      }
+    },
+    {
+      "metadata": {
+        "name": "betterPageScrolling",
+        "resourceVersion": "1711130211436",
+        "creationTimestamp": "2024-03-22T17:56:51Z"
+      },
+      "spec": {
+        "description": "Removes CustomScrollbar from the UI, relying on native browser scrollbars",
+        "stage": "GA",
+        "codeowner": "@grafana/grafana-frontend-platform",
+        "frontend": true
+      }
+    },
+    {
+      "metadata": {
+        "name": "alertmanagerRemoteSecondary",
+        "resourceVersion": "1711130211436",
+        "creationTimestamp": "2024-03-22T17:56:51Z"
+      },
+      "spec": {
+        "description": "Enable Grafana to sync configuration and state with a remote Alertmanager.",
+        "stage": "experimental",
+        "codeowner": "@grafana/alerting-squad"
+      }
+    },
+    {
+      "metadata": {
+        "name": "panelFilterVariable",
+        "resourceVersion": "1711130211436",
+        "creationTimestamp": "2024-03-22T17:56:51Z"
+      },
+      "spec": {
+        "description": "Enables use of the `systemPanelFilterVar` variable to filter panels in a dashboard",
+        "stage": "experimental",
+        "codeowner": "@grafana/dashboards-squad",
+        "frontend": true,
+        "hideFromDocs": true
+      }
+    },
+    {
+      "metadata": {
+        "name": "datasourceQueryMultiStatus",
+        "resourceVersion": "1711130211436",
+        "creationTimestamp": "2024-03-22T17:56:51Z"
+      },
+      "spec": {
+        "description": "Introduce HTTP 207 Multi Status for api/ds/query",
+        "stage": "experimental",
+        "codeowner": "@grafana/plugins-platform-backend"
+      }
+    },
+    {
+      "metadata": {
+        "name": "autoMigrateWorldmapPanel",
+        "resourceVersion": "1711130211436",
+        "creationTimestamp": "2024-03-22T17:56:51Z"
+      },
+      "spec": {
+        "description": "Migrate old worldmap panel to supported geomap panel - broken out from autoMigrateOldPanels to enable granular tracking",
+        "stage": "preview",
+        "codeowner": "@grafana/dataviz-squad",
+        "frontend": true
+      }
+    },
+    {
+      "metadata": {
+        "name": "canvasPanelNesting",
+        "resourceVersion": "1711130211436",
+        "creationTimestamp": "2024-03-22T17:56:51Z"
+      },
+      "spec": {
+        "description": "Allow elements nesting",
+        "stage": "experimental",
+        "codeowner": "@grafana/dataviz-squad",
+        "frontend": true,
+        "hideFromAdminPage": true
+      }
+    },
+    {
+      "metadata": {
+        "name": "featureToggleAdminPage",
+        "resourceVersion": "1711130211436",
+        "creationTimestamp": "2024-03-22T17:56:51Z"
+      },
+      "spec": {
+        "description": "Enable admin page for managing feature toggles from the Grafana front-end",
+        "stage": "experimental",
+        "codeowner": "@grafana/grafana-operator-experience-squad",
+        "requiresRestart": true
+      }
+    },
+    {
+      "metadata": {
+        "name": "externalCorePlugins",
+        "resourceVersion": "1711130211436",
+        "creationTimestamp": "2024-03-22T17:56:51Z"
+      },
+      "spec": {
+        "description": "Allow core plugins to be loaded as external",
+        "stage": "experimental",
+        "codeowner": "@grafana/plugins-platform-backend"
+      }
+    },
+    {
+      "metadata": {
+        "name": "idForwarding",
+        "resourceVersion": "1711130211436",
+        "creationTimestamp": "2024-03-22T17:56:51Z"
+      },
+      "spec": {
+        "description": "Generate signed id token for identity that can be forwarded to plugins and external services",
+        "stage": "experimental",
+        "codeowner": "@grafana/identity-access-team"
+      }
+    },
+    {
+      "metadata": {
+        "name": "logsInfiniteScrolling",
+        "resourceVersion": "1711130211436",
+        "creationTimestamp": "2024-03-22T17:56:51Z"
+      },
+      "spec": {
+        "description": "Enables infinite scrolling for the Logs panel in Explore and Dashboards",
+        "stage": "experimental",
+        "codeowner": "@grafana/observability-logs",
+        "frontend": true
+      }
+    },
+    {
+      "metadata": {
+        "name": "mlExpressions",
+        "resourceVersion": "1711130211436",
+        "creationTimestamp": "2024-03-22T17:56:51Z"
+      },
+      "spec": {
+        "description": "Enable support for Machine Learning in server-side expressions",
+        "stage": "experimental",
+        "codeowner": "@grafana/alerting-squad"
+      }
+    },
+    {
+      "metadata": {
+        "name": "libraryPanelRBAC",
+        "resourceVersion": "1711130211436",
+        "creationTimestamp": "2024-03-22T17:56:51Z"
+      },
+      "spec": {
+        "description": "Enables RBAC support for library panels",
+        "stage": "experimental",
+        "codeowner": "@grafana/dashboards-squad",
+        "requiresRestart": true
+      }
+    },
+    {
+      "metadata": {
+        "name": "kubernetesQueryServiceRewrite",
+        "resourceVersion": "1711130211436",
+        "creationTimestamp": "2024-03-22T17:56:51Z"
+      },
+      "spec": {
+        "description": "Rewrite requests targeting /ds/query to the query service",
+        "stage": "experimental",
+        "codeowner": "@grafana/grafana-app-platform-squad",
+        "requiresDevMode": true,
+        "requiresRestart": true
+      }
+    },
+    {
+      "metadata": {
+        "name": "managedPluginsInstall",
+        "resourceVersion": "1711130211436",
+        "creationTimestamp": "2024-03-22T17:56:51Z"
+      },
+      "spec": {
+        "description": "Install managed plugins directly from plugins catalog",
+        "stage": "GA",
+        "codeowner": "@grafana/plugins-platform-backend"
+      }
+    },
+    {
+      "metadata": {
         "name": "kubernetesFeatureToggles",
-        "resourceVersion": "1710775442129",
-        "creationTimestamp": "2024-03-18T15:24:02Z"
+        "resourceVersion": "1711130211436",
+        "creationTimestamp": "2024-03-22T17:56:51Z"
       },
       "spec": {
         "description": "Use the kubernetes API for feature toggle management in the frontend",
@@ -42,13 +1388,70 @@
         "codeowner": "@grafana/grafana-operator-experience-squad",
         "frontend": true,
         "hideFromAdminPage": true
-=======
-        "name": "autoMigrateTablePanel",
-        "resourceVersion": "1711130211436",
-        "creationTimestamp": "2024-03-22T17:56:51Z"
-      },
-      "spec": {
-        "description": "Migrate old table panel to supported table panel - broken out from autoMigrateOldPanels to enable granular tracking",
+      }
+    },
+    {
+      "metadata": {
+        "name": "featureHighlights",
+        "resourceVersion": "1711130211436",
+        "creationTimestamp": "2024-03-22T17:56:51Z"
+      },
+      "spec": {
+        "description": "Highlight Grafana Enterprise features",
+        "stage": "GA",
+        "codeowner": "@grafana/grafana-as-code",
+        "allowSelfServe": true
+      }
+    },
+    {
+      "metadata": {
+        "name": "exploreContentOutline",
+        "resourceVersion": "1711130211436",
+        "creationTimestamp": "2024-03-22T17:56:51Z"
+      },
+      "spec": {
+        "description": "Content outline sidebar",
+        "stage": "GA",
+        "codeowner": "@grafana/explore-squad",
+        "frontend": true,
+        "allowSelfServe": true
+      }
+    },
+    {
+      "metadata": {
+        "name": "influxdbSqlSupport",
+        "resourceVersion": "1711130211436",
+        "creationTimestamp": "2024-03-22T17:56:51Z"
+      },
+      "spec": {
+        "description": "Enable InfluxDB SQL query language support with new querying UI",
+        "stage": "GA",
+        "codeowner": "@grafana/observability-metrics",
+        "requiresRestart": true,
+        "allowSelfServe": true
+      }
+    },
+    {
+      "metadata": {
+        "name": "alertingNoDataErrorExecution",
+        "resourceVersion": "1711130211436",
+        "creationTimestamp": "2024-03-22T17:56:51Z"
+      },
+      "spec": {
+        "description": "Changes how Alerting state manager handles execution of NoData/Error",
+        "stage": "GA",
+        "codeowner": "@grafana/alerting-squad",
+        "requiresRestart": true
+      }
+    },
+    {
+      "metadata": {
+        "name": "autoMigrateOldPanels",
+        "resourceVersion": "1711130211436",
+        "creationTimestamp": "2024-03-22T17:56:51Z"
+      },
+      "spec": {
+        "description": "Migrate old angular panels to supported versions (graph, table-old, worldmap, etc)",
         "stage": "preview",
         "codeowner": "@grafana/dataviz-squad",
         "frontend": true
@@ -56,130 +1459,1379 @@
     },
     {
       "metadata": {
-        "name": "scenes",
-        "resourceVersion": "1711130211436",
-        "creationTimestamp": "2024-03-22T17:56:51Z"
-      },
-      "spec": {
-        "description": "Experimental framework to build interactive dashboards",
-        "stage": "experimental",
+        "name": "grpcServer",
+        "resourceVersion": "1711130211436",
+        "creationTimestamp": "2024-03-22T17:56:51Z"
+      },
+      "spec": {
+        "description": "Run the GRPC server",
+        "stage": "preview",
+        "codeowner": "@grafana/grafana-app-platform-squad",
+        "hideFromAdminPage": true
+      }
+    },
+    {
+      "metadata": {
+        "name": "sseGroupByDatasource",
+        "resourceVersion": "1711130211436",
+        "creationTimestamp": "2024-03-22T17:56:51Z"
+      },
+      "spec": {
+        "description": "Send query to the same datasource in a single request when using server side expressions. The `cloudWatchBatchQueries` feature toggle should be enabled if this used with CloudWatch.",
+        "stage": "experimental",
+        "codeowner": "@grafana/observability-metrics"
+      }
+    },
+    {
+      "metadata": {
+        "name": "extractFieldsNameDeduplication",
+        "resourceVersion": "1711130211436",
+        "creationTimestamp": "2024-03-22T17:56:51Z"
+      },
+      "spec": {
+        "description": "Make sure extracted field names are unique in the dataframe",
+        "stage": "experimental",
+        "codeowner": "@grafana/dataviz-squad",
+        "frontend": true
+      }
+    },
+    {
+      "metadata": {
+        "name": "newFolderPicker",
+        "resourceVersion": "1711130211436",
+        "creationTimestamp": "2024-03-22T17:56:51Z"
+      },
+      "spec": {
+        "description": "Enables the nested folder picker without having nested folders enabled",
+        "stage": "experimental",
+        "codeowner": "@grafana/grafana-frontend-platform",
+        "frontend": true
+      }
+    },
+    {
+      "metadata": {
+        "name": "refactorVariablesTimeRange",
+        "resourceVersion": "1711130211436",
+        "creationTimestamp": "2024-03-22T17:56:51Z"
+      },
+      "spec": {
+        "description": "Refactor time range variables flow to reduce number of API calls made when query variables are chained",
+        "stage": "preview",
         "codeowner": "@grafana/dashboards-squad",
-        "frontend": true
->>>>>>> 36ee1571
-      }
-    },
-    {
-      "metadata": {
-<<<<<<< HEAD
-        "name": "jitterAlertRulesWithinGroups",
-        "resourceVersion": "1710775442129",
-        "creationTimestamp": "2024-03-18T15:24:02Z"
-      },
-      "spec": {
-        "description": "Distributes alert rule evaluations more evenly over time, including spreading out rules within the same group",
-        "stage": "preview",
+        "hideFromAdminPage": true
+      }
+    },
+    {
+      "metadata": {
+        "name": "lokiPredefinedOperations",
+        "resourceVersion": "1711130211436",
+        "creationTimestamp": "2024-03-22T17:56:51Z"
+      },
+      "spec": {
+        "description": "Adds predefined query operations to Loki query editor",
+        "stage": "experimental",
+        "codeowner": "@grafana/observability-logs",
+        "frontend": true
+      }
+    },
+    {
+      "metadata": {
+        "name": "grafanaAPIServerWithExperimentalAPIs",
+        "resourceVersion": "1711130211436",
+        "creationTimestamp": "2024-03-22T17:56:51Z"
+      },
+      "spec": {
+        "description": "Register experimental APIs with the k8s API server",
+        "stage": "experimental",
+        "codeowner": "@grafana/grafana-app-platform-squad",
+        "requiresDevMode": true,
+        "requiresRestart": true
+      }
+    },
+    {
+      "metadata": {
+        "name": "onPremToCloudMigrations",
+        "resourceVersion": "1711130211436",
+        "creationTimestamp": "2024-03-22T17:56:51Z"
+      },
+      "spec": {
+        "description": "In-development feature that will allow users to easily migrate their on-prem Grafana instances to Grafana Cloud.",
+        "stage": "experimental",
+        "codeowner": "@grafana/grafana-operator-experience-squad"
+      }
+    },
+    {
+      "metadata": {
+        "name": "dashboardSceneSolo",
+        "resourceVersion": "1711130211436",
+        "creationTimestamp": "2024-03-22T17:56:51Z"
+      },
+      "spec": {
+        "description": "Enables rendering dashboards using scenes for solo panels",
+        "stage": "experimental",
+        "codeowner": "@grafana/dashboards-squad",
+        "frontend": true
+      }
+    },
+    {
+      "metadata": {
+        "name": "canvasPanelPanZoom",
+        "resourceVersion": "1711130211436",
+        "creationTimestamp": "2024-03-22T17:56:51Z"
+      },
+      "spec": {
+        "description": "Allow pan and zoom in canvas panel",
+        "stage": "preview",
+        "codeowner": "@grafana/dataviz-squad",
+        "frontend": true
+      }
+    },
+    {
+      "metadata": {
+        "name": "lokiQuerySplitting",
+        "resourceVersion": "1711130211436",
+        "creationTimestamp": "2024-03-22T17:56:51Z"
+      },
+      "spec": {
+        "description": "Split large interval queries into subqueries with smaller time intervals",
+        "stage": "GA",
+        "codeowner": "@grafana/observability-logs",
+        "frontend": true,
+        "allowSelfServe": true
+      }
+    },
+    {
+      "metadata": {
+        "name": "grafanaAPIServerEnsureKubectlAccess",
+        "resourceVersion": "1711130211436",
+        "creationTimestamp": "2024-03-22T17:56:51Z"
+      },
+      "spec": {
+        "description": "Start an additional https handler and write kubectl options",
+        "stage": "experimental",
+        "codeowner": "@grafana/grafana-app-platform-squad",
+        "requiresDevMode": true,
+        "requiresRestart": true
+      }
+    },
+    {
+      "metadata": {
+        "name": "configurableSchedulerTick",
+        "resourceVersion": "1711130211436",
+        "creationTimestamp": "2024-03-22T17:56:51Z"
+      },
+      "spec": {
+        "description": "Enable changing the scheduler base interval via configuration option unified_alerting.scheduler_tick_interval",
+        "stage": "experimental",
         "codeowner": "@grafana/alerting-squad",
-=======
-        "name": "nestedFolders",
-        "resourceVersion": "1711130211436",
-        "creationTimestamp": "2024-03-22T17:56:51Z"
-      },
-      "spec": {
-        "description": "Enable folder nesting",
-        "stage": "GA",
-        "codeowner": "@grafana/backend-platform"
-      }
-    },
-    {
-      "metadata": {
-        "name": "cloudRBACRoles",
-        "resourceVersion": "1711130211436",
-        "creationTimestamp": "2024-03-22T17:56:51Z"
-      },
-      "spec": {
-        "description": "Enabled grafana cloud specific RBAC roles",
-        "stage": "experimental",
-        "codeowner": "@grafana/identity-access-team",
->>>>>>> 36ee1571
         "requiresRestart": true,
         "hideFromDocs": true
       }
     },
     {
       "metadata": {
-<<<<<<< HEAD
+        "name": "wargamesTesting",
+        "resourceVersion": "1711130211436",
+        "creationTimestamp": "2024-03-22T17:56:51Z"
+      },
+      "spec": {
+        "description": "Placeholder feature flag for internal testing",
+        "stage": "experimental",
+        "codeowner": "@grafana/hosted-grafana-team"
+      }
+    },
+    {
+      "metadata": {
+        "name": "recoveryThreshold",
+        "resourceVersion": "1711130211436",
+        "creationTimestamp": "2024-03-22T17:56:51Z"
+      },
+      "spec": {
+        "description": "Enables feature recovery threshold (aka hysteresis) for threshold server-side expression",
+        "stage": "GA",
+        "codeowner": "@grafana/alerting-squad",
+        "requiresRestart": true
+      }
+    },
+    {
+      "metadata": {
+        "name": "alertmanagerRemoteOnly",
+        "resourceVersion": "1711130211436",
+        "creationTimestamp": "2024-03-22T17:56:51Z"
+      },
+      "spec": {
+        "description": "Disable the internal Alertmanager and only use the external one defined.",
+        "stage": "experimental",
+        "codeowner": "@grafana/alerting-squad"
+      }
+    },
+    {
+      "metadata": {
+        "name": "recordedQueriesMulti",
+        "resourceVersion": "1711130211436",
+        "creationTimestamp": "2024-03-22T17:56:51Z"
+      },
+      "spec": {
+        "description": "Enables writing multiple items from a single query within Recorded Queries",
+        "stage": "GA",
+        "codeowner": "@grafana/observability-metrics"
+      }
+    },
+    {
+      "metadata": {
+        "name": "formatString",
+        "resourceVersion": "1711130211436",
+        "creationTimestamp": "2024-03-22T17:56:51Z"
+      },
+      "spec": {
+        "description": "Enable format string transformer",
+        "stage": "preview",
+        "codeowner": "@grafana/dataviz-squad",
+        "frontend": true
+      }
+    },
+    {
+      "metadata": {
+        "name": "pdfTables",
+        "resourceVersion": "1711130211436",
+        "creationTimestamp": "2024-03-22T17:56:51Z"
+      },
+      "spec": {
+        "description": "Enables generating table data as PDF in reporting",
+        "stage": "preview",
+        "codeowner": "@grafana/sharing-squad"
+      }
+    },
+    {
+      "metadata": {
+        "name": "kubernetesAggregator",
+        "resourceVersion": "1711130211436",
+        "creationTimestamp": "2024-03-22T17:56:51Z"
+      },
+      "spec": {
+        "description": "Enable grafana aggregator",
+        "stage": "experimental",
+        "codeowner": "@grafana/grafana-app-platform-squad",
+        "requiresRestart": true
+      }
+    },
+    {
+      "metadata": {
+        "name": "prometheusDataplane",
+        "resourceVersion": "1711130211436",
+        "creationTimestamp": "2024-03-22T17:56:51Z"
+      },
+      "spec": {
+        "description": "Changes responses to from Prometheus to be compliant with the dataplane specification. In particular, when this feature toggle is active, the numeric `Field.Name` is set from 'Value' to the value of the `__name__` label.",
+        "stage": "GA",
+        "codeowner": "@grafana/observability-metrics",
+        "allowSelfServe": true
+      }
+    },
+    {
+      "metadata": {
+        "name": "extraThemes",
+        "resourceVersion": "1711130211436",
+        "creationTimestamp": "2024-03-22T17:56:51Z"
+      },
+      "spec": {
+        "description": "Enables extra themes",
+        "stage": "experimental",
+        "codeowner": "@grafana/grafana-frontend-platform",
+        "frontend": true
+      }
+    },
+    {
+      "metadata": {
+        "name": "reportingRetries",
+        "resourceVersion": "1711130211436",
+        "creationTimestamp": "2024-03-22T17:56:51Z"
+      },
+      "spec": {
+        "description": "Enables rendering retries for the reporting feature",
+        "stage": "preview",
+        "codeowner": "@grafana/sharing-squad",
+        "requiresRestart": true
+      }
+    },
+    {
+      "metadata": {
+        "name": "cloudWatchBatchQueries",
+        "resourceVersion": "1711130211436",
+        "creationTimestamp": "2024-03-22T17:56:51Z"
+      },
+      "spec": {
+        "description": "Runs CloudWatch metrics queries as separate batches",
+        "stage": "preview",
+        "codeowner": "@grafana/aws-datasources"
+      }
+    },
+    {
+      "metadata": {
+        "name": "cachingOptimizeSerializationMemoryUsage",
+        "resourceVersion": "1711130211436",
+        "creationTimestamp": "2024-03-22T17:56:51Z"
+      },
+      "spec": {
+        "description": "If enabled, the caching backend gradually serializes query responses for the cache, comparing against the configured `[caching]max_value_mb` value as it goes. This can can help prevent Grafana from running out of memory while attempting to cache very large query responses.",
+        "stage": "experimental",
+        "codeowner": "@grafana/grafana-operator-experience-squad"
+      }
+    },
+    {
+      "metadata": {
+        "name": "addFieldFromCalculationStatFunctions",
+        "resourceVersion": "1711130211436",
+        "creationTimestamp": "2024-03-22T17:56:51Z"
+      },
+      "spec": {
+        "description": "Add cumulative and window functions to the add field from calculation transformation",
+        "stage": "preview",
+        "codeowner": "@grafana/dataviz-squad",
+        "frontend": true
+      }
+    },
+    {
+      "metadata": {
+        "name": "usePrometheusFrontendPackage",
+        "resourceVersion": "1711130211436",
+        "creationTimestamp": "2024-03-22T17:56:51Z"
+      },
+      "spec": {
+        "description": "Use the @grafana/prometheus frontend package in core Prometheus.",
+        "stage": "experimental",
+        "codeowner": "@grafana/observability-metrics",
+        "frontend": true
+      }
+    },
+    {
+      "metadata": {
+        "name": "live-service-web-worker",
+        "resourceVersion": "1711130211436",
+        "creationTimestamp": "2024-03-22T17:56:51Z"
+      },
+      "spec": {
+        "description": "This will use a webworker thread to processes events rather than the main thread",
+        "stage": "experimental",
+        "codeowner": "@grafana/grafana-app-platform-squad",
+        "frontend": true
+      }
+    },
+    {
+      "metadata": {
+        "name": "kubernetesPlaylists",
+        "resourceVersion": "1711130211436",
+        "creationTimestamp": "2024-03-22T17:56:51Z"
+      },
+      "spec": {
+        "description": "Use the kubernetes API in the frontend for playlists, and route /api/playlist requests to k8s",
+        "stage": "experimental",
+        "codeowner": "@grafana/grafana-app-platform-squad",
+        "requiresRestart": true
+      }
+    },
+    {
+      "metadata": {
+        "name": "flameGraphItemCollapsing",
+        "resourceVersion": "1711130211436",
+        "creationTimestamp": "2024-03-22T17:56:51Z"
+      },
+      "spec": {
+        "description": "Allow collapsing of flame graph items",
+        "stage": "experimental",
+        "codeowner": "@grafana/observability-traces-and-profiling",
+        "frontend": true
+      }
+    },
+    {
+      "metadata": {
+        "name": "regressionTransformation",
+        "resourceVersion": "1711130211436",
+        "creationTimestamp": "2024-03-22T17:56:51Z"
+      },
+      "spec": {
+        "description": "Enables regression analysis transformation",
+        "stage": "preview",
+        "codeowner": "@grafana/dataviz-squad",
+        "frontend": true
+      }
+    },
+    {
+      "metadata": {
+        "name": "enablePluginsTracingByDefault",
+        "resourceVersion": "1711130211436",
+        "creationTimestamp": "2024-03-22T17:56:51Z"
+      },
+      "spec": {
+        "description": "Enable plugin tracing for all external plugins",
+        "stage": "GA",
+        "codeowner": "@grafana/plugins-platform-backend",
+        "requiresRestart": true
+      }
+    },
+    {
+      "metadata": {
+        "name": "newPDFRendering",
+        "resourceVersion": "1711130211436",
+        "creationTimestamp": "2024-03-22T17:56:51Z"
+      },
+      "spec": {
+        "description": "New implementation for the dashboard-to-PDF rendering",
+        "stage": "preview",
+        "codeowner": "@grafana/sharing-squad"
+      }
+    },
+    {
+      "metadata": {
+        "name": "topnav",
+        "resourceVersion": "1711130211436",
+        "creationTimestamp": "2024-03-22T17:56:51Z"
+      },
+      "spec": {
+        "description": "Enables topnav support in external plugins. The new Grafana navigation cannot be disabled.",
+        "stage": "deprecated",
+        "codeowner": "@grafana/grafana-frontend-platform"
+      }
+    },
+    {
+      "metadata": {
+        "name": "unifiedStorage",
+        "resourceVersion": "1711130211436",
+        "creationTimestamp": "2024-03-22T17:56:51Z"
+      },
+      "spec": {
+        "description": "SQL-based k8s storage",
+        "stage": "experimental",
+        "codeowner": "@grafana/grafana-app-platform-squad",
+        "requiresDevMode": true,
+        "requiresRestart": true
+      }
+    },
+    {
+      "metadata": {
+        "name": "mysqlAnsiQuotes",
+        "resourceVersion": "1711130211436",
+        "creationTimestamp": "2024-03-22T17:56:51Z"
+      },
+      "spec": {
+        "description": "Use double quotes to escape keyword in a MySQL query",
+        "stage": "experimental",
+        "codeowner": "@grafana/backend-platform"
+      }
+    },
+    {
+      "metadata": {
+        "name": "angularDeprecationUI",
+        "resourceVersion": "1711130211436",
+        "creationTimestamp": "2024-03-22T17:56:51Z"
+      },
+      "spec": {
+        "description": "Display Angular warnings in dashboards and panels",
+        "stage": "GA",
+        "codeowner": "@grafana/plugins-platform-backend",
+        "frontend": true
+      }
+    },
+    {
+      "metadata": {
+        "name": "lokiQueryHints",
+        "resourceVersion": "1711130211436",
+        "creationTimestamp": "2024-03-22T17:56:51Z"
+      },
+      "spec": {
+        "description": "Enables query hints for Loki",
+        "stage": "GA",
+        "codeowner": "@grafana/observability-logs",
+        "frontend": true
+      }
+    },
+    {
+      "metadata": {
+        "name": "autoMigrateGraphPanel",
+        "resourceVersion": "1711130211436",
+        "creationTimestamp": "2024-03-22T17:56:51Z"
+      },
+      "spec": {
+        "description": "Migrate old graph panel to supported time series panel - broken out from autoMigrateOldPanels to enable granular tracking",
+        "stage": "preview",
+        "codeowner": "@grafana/dataviz-squad",
+        "frontend": true
+      }
+    },
+    {
+      "metadata": {
+        "name": "lokiQuerySplittingConfig",
+        "resourceVersion": "1711130211436",
+        "creationTimestamp": "2024-03-22T17:56:51Z"
+      },
+      "spec": {
+        "description": "Give users the option to configure split durations for Loki queries",
+        "stage": "experimental",
+        "codeowner": "@grafana/observability-logs",
+        "frontend": true
+      }
+    },
+    {
+      "metadata": {
+        "name": "awsDatasourcesNewFormStyling",
+        "resourceVersion": "1711130211436",
+        "creationTimestamp": "2024-03-22T17:56:51Z"
+      },
+      "spec": {
+        "description": "Applies new form styling for configuration and query editors in AWS plugins",
+        "stage": "preview",
+        "codeowner": "@grafana/aws-datasources",
+        "frontend": true
+      }
+    },
+    {
+      "metadata": {
+        "name": "disableEnvelopeEncryption",
+        "resourceVersion": "1711130211436",
+        "creationTimestamp": "2024-03-22T17:56:51Z"
+      },
+      "spec": {
+        "description": "Disable envelope encryption (emergency only)",
+        "stage": "GA",
+        "codeowner": "@grafana/grafana-as-code",
+        "hideFromAdminPage": true
+      }
+    },
+    {
+      "metadata": {
+        "name": "publicDashboardsScene",
+        "resourceVersion": "1711130211436",
+        "creationTimestamp": "2024-03-22T17:56:51Z"
+      },
+      "spec": {
+        "description": "Enables public dashboard rendering using scenes",
+        "stage": "experimental",
+        "codeowner": "@grafana/sharing-squad",
+        "frontend": true
+      }
+    },
+    {
+      "metadata": {
         "name": "alertingBacktesting",
+        "resourceVersion": "1711130211436",
+        "creationTimestamp": "2024-03-22T17:56:51Z"
+      },
+      "spec": {
+        "description": "Rule backtesting API for alerting",
+        "stage": "experimental",
+        "codeowner": "@grafana/alerting-squad"
+      }
+    },
+    {
+      "metadata": {
+        "name": "dashboardEmbed",
+        "resourceVersion": "1711130211436",
+        "creationTimestamp": "2024-03-22T17:56:51Z"
+      },
+      "spec": {
+        "description": "Allow embedding dashboard for external use in Code editors",
+        "stage": "experimental",
+        "codeowner": "@grafana/grafana-as-code",
+        "frontend": true
+      }
+    },
+    {
+      "metadata": {
+        "name": "alertmanagerRemotePrimary",
+        "resourceVersion": "1711130211436",
+        "creationTimestamp": "2024-03-22T17:56:51Z"
+      },
+      "spec": {
+        "description": "Enable Grafana to have a remote Alertmanager instance as the primary Alertmanager.",
+        "stage": "experimental",
+        "codeowner": "@grafana/alerting-squad"
+      }
+    },
+    {
+      "metadata": {
+        "name": "dashboardEmbed",
+        "resourceVersion": "1710775442129",
+        "creationTimestamp": "2024-03-18T15:24:02Z",
+        "deletionTimestamp": "2024-03-25T10:17:25Z"
+      },
+      "spec": {
+        "description": "Allow embedding dashboard for external use in Code editors",
+        "stage": "experimental",
+        "codeowner": "@grafana/grafana-as-code",
+        "frontend": true
+      }
+    },
+    {
+      "metadata": {
+        "name": "externalCorePlugins",
+        "resourceVersion": "1710775442129",
+        "creationTimestamp": "2024-03-18T15:24:02Z",
+        "deletionTimestamp": "2024-03-25T10:17:25Z"
+      },
+      "spec": {
+        "description": "Allow core plugins to be loaded as external",
+        "stage": "experimental",
+        "codeowner": "@grafana/plugins-platform-backend"
+      }
+    },
+    {
+      "metadata": {
+        "name": "alertingSaveStatePeriodic",
+        "resourceVersion": "1710775442129",
+        "creationTimestamp": "2024-03-18T15:24:02Z",
+        "deletionTimestamp": "2024-03-25T10:17:25Z"
+      },
+      "spec": {
+        "description": "Writes the state periodically to the database, asynchronous to rule evaluation",
+        "stage": "privatePreview",
+        "codeowner": "@grafana/alerting-squad"
+      }
+    },
+    {
+      "metadata": {
+        "name": "disableEnvelopeEncryption",
+        "resourceVersion": "1710775442129",
+        "creationTimestamp": "2024-03-18T15:24:02Z",
+        "deletionTimestamp": "2024-03-25T10:17:25Z"
+      },
+      "spec": {
+        "description": "Disable envelope encryption (emergency only)",
+        "stage": "GA",
+        "codeowner": "@grafana/grafana-as-code",
+        "hideFromAdminPage": true
+      }
+    },
+    {
+      "metadata": {
+        "name": "storage",
+        "resourceVersion": "1710775442129",
+        "creationTimestamp": "2024-03-18T15:24:02Z",
+        "deletionTimestamp": "2024-03-25T10:17:25Z"
+      },
+      "spec": {
+        "description": "Configurable storage for dashboards, datasources, and resources",
+        "stage": "experimental",
+        "codeowner": "@grafana/grafana-app-platform-squad"
+      }
+    },
+    {
+      "metadata": {
+        "name": "datasourceQueryMultiStatus",
+        "resourceVersion": "1710775442129",
+        "creationTimestamp": "2024-03-18T15:24:02Z",
+        "deletionTimestamp": "2024-03-25T10:17:25Z"
+      },
+      "spec": {
+        "description": "Introduce HTTP 207 Multi Status for api/ds/query",
+        "stage": "experimental",
+        "codeowner": "@grafana/plugins-platform-backend"
+      }
+    },
+    {
+      "metadata": {
+        "name": "alertStateHistoryLokiSecondary",
+        "resourceVersion": "1710775442129",
+        "creationTimestamp": "2024-03-18T15:24:02Z",
+        "deletionTimestamp": "2024-03-25T10:17:25Z"
+      },
+      "spec": {
+        "description": "Enable Grafana to write alert state history to an external Loki instance in addition to Grafana annotations.",
+        "stage": "experimental",
+        "codeowner": "@grafana/alerting-squad"
+      }
+    },
+    {
+      "metadata": {
+        "name": "unifiedRequestLog",
+        "resourceVersion": "1710775442129",
+        "creationTimestamp": "2024-03-18T15:24:02Z",
+        "deletionTimestamp": "2024-03-25T10:17:25Z"
+      },
+      "spec": {
+        "description": "Writes error logs to the request logger",
+        "stage": "experimental",
+        "codeowner": "@grafana/backend-platform"
+      }
+    },
+    {
+      "metadata": {
+        "name": "authAPIAccessTokenAuth",
         "resourceVersion": "1710775442129",
         "creationTimestamp": "2024-03-18T15:24:02Z"
       },
       "spec": {
-        "description": "Rule backtesting API for alerting",
+        "description": "Enables the use of Auth API access tokens for authentication",
+        "stage": "experimental",
+        "codeowner": "@grafana/identity-access-team",
+        "hideFromAdminPage": true,
+        "hideFromDocs": true
+      }
+    },
+    {
+      "metadata": {
+        "name": "migrationLocking",
+        "resourceVersion": "1710775442129",
+        "creationTimestamp": "2024-03-18T15:24:02Z",
+        "deletionTimestamp": "2024-03-25T10:17:25Z"
+      },
+      "spec": {
+        "description": "Lock database during migrations",
+        "stage": "preview",
+        "codeowner": "@grafana/backend-platform"
+      }
+    },
+    {
+      "metadata": {
+        "name": "extraThemes",
+        "resourceVersion": "1710775442129",
+        "creationTimestamp": "2024-03-18T15:24:02Z",
+        "deletionTimestamp": "2024-03-25T10:17:25Z"
+      },
+      "spec": {
+        "description": "Enables extra themes",
+        "stage": "experimental",
+        "codeowner": "@grafana/grafana-frontend-platform",
+        "frontend": true
+      }
+    },
+    {
+      "metadata": {
+        "name": "alertmanagerRemotePrimary",
+        "resourceVersion": "1710775442129",
+        "creationTimestamp": "2024-03-18T15:24:02Z",
+        "deletionTimestamp": "2024-03-25T10:17:25Z"
+      },
+      "spec": {
+        "description": "Enable Grafana to have a remote Alertmanager instance as the primary Alertmanager.",
         "stage": "experimental",
         "codeowner": "@grafana/alerting-squad"
-=======
-        "name": "disableSSEDataplane",
-        "resourceVersion": "1711130211436",
-        "creationTimestamp": "2024-03-22T17:56:51Z"
-      },
-      "spec": {
-        "description": "Disables dataplane specific processing in server side expressions.",
-        "stage": "experimental",
+      }
+    },
+    {
+      "metadata": {
+        "name": "panelFilterVariable",
+        "resourceVersion": "1710775442129",
+        "creationTimestamp": "2024-03-18T15:24:02Z",
+        "deletionTimestamp": "2024-03-25T10:17:25Z"
+      },
+      "spec": {
+        "description": "Enables use of the `systemPanelFilterVar` variable to filter panels in a dashboard",
+        "stage": "experimental",
+        "codeowner": "@grafana/dashboards-squad",
+        "frontend": true,
+        "hideFromDocs": true
+      }
+    },
+    {
+      "metadata": {
+        "name": "nodeGraphDotLayout",
+        "resourceVersion": "1710775442129",
+        "creationTimestamp": "2024-03-18T15:24:02Z",
+        "deletionTimestamp": "2024-03-25T10:17:25Z"
+      },
+      "spec": {
+        "description": "Changed the layout algorithm for the node graph",
+        "stage": "experimental",
+        "codeowner": "@grafana/observability-traces-and-profiling",
+        "frontend": true
+      }
+    },
+    {
+      "metadata": {
+        "name": "lokiPredefinedOperations",
+        "resourceVersion": "1710775442129",
+        "creationTimestamp": "2024-03-18T15:24:02Z",
+        "deletionTimestamp": "2024-03-25T10:17:25Z"
+      },
+      "spec": {
+        "description": "Adds predefined query operations to Loki query editor",
+        "stage": "experimental",
+        "codeowner": "@grafana/observability-logs",
+        "frontend": true
+      }
+    },
+    {
+      "metadata": {
+        "name": "cachingOptimizeSerializationMemoryUsage",
+        "resourceVersion": "1710775442129",
+        "creationTimestamp": "2024-03-18T15:24:02Z",
+        "deletionTimestamp": "2024-03-25T10:17:25Z"
+      },
+      "spec": {
+        "description": "If enabled, the caching backend gradually serializes query responses for the cache, comparing against the configured `[caching]max_value_mb` value as it goes. This can can help prevent Grafana from running out of memory while attempting to cache very large query responses.",
+        "stage": "experimental",
+        "codeowner": "@grafana/grafana-operator-experience-squad"
+      }
+    },
+    {
+      "metadata": {
+        "name": "alertmanagerRemoteOnly",
+        "resourceVersion": "1710775442129",
+        "creationTimestamp": "2024-03-18T15:24:02Z",
+        "deletionTimestamp": "2024-03-25T10:17:25Z"
+      },
+      "spec": {
+        "description": "Disable the internal Alertmanager and only use the external one defined.",
+        "stage": "experimental",
+        "codeowner": "@grafana/alerting-squad"
+      }
+    },
+    {
+      "metadata": {
+        "name": "featureHighlights",
+        "resourceVersion": "1710775442129",
+        "creationTimestamp": "2024-03-18T15:24:02Z",
+        "deletionTimestamp": "2024-03-25T10:17:25Z"
+      },
+      "spec": {
+        "description": "Highlight Grafana Enterprise features",
+        "stage": "GA",
+        "codeowner": "@grafana/grafana-as-code",
+        "allowSelfServe": true
+      }
+    },
+    {
+      "metadata": {
+        "name": "nestedFolderPicker",
+        "resourceVersion": "1710775442129",
+        "creationTimestamp": "2024-03-18T15:24:02Z",
+        "deletionTimestamp": "2024-03-25T10:17:25Z"
+      },
+      "spec": {
+        "description": "Enables the new folder picker to work with nested folders. Requires the nestedFolders feature toggle",
+        "stage": "GA",
+        "codeowner": "@grafana/grafana-frontend-platform",
+        "frontend": true,
+        "allowSelfServe": true
+      }
+    },
+    {
+      "metadata": {
+        "name": "influxdbRunQueriesInParallel",
+        "resourceVersion": "1710775442129",
+        "creationTimestamp": "2024-03-18T15:24:02Z",
+        "deletionTimestamp": "2024-03-25T10:17:25Z"
+      },
+      "spec": {
+        "description": "Enables running InfluxDB Influxql queries in parallel",
+        "stage": "privatePreview",
         "codeowner": "@grafana/observability-metrics"
       }
     },
     {
       "metadata": {
-        "name": "faroDatasourceSelector",
-        "resourceVersion": "1711130211436",
-        "creationTimestamp": "2024-03-22T17:56:51Z"
-      },
-      "spec": {
-        "description": "Enable the data source selector within the Frontend Apps section of the Frontend Observability",
-        "stage": "preview",
-        "codeowner": "@grafana/app-o11y",
-        "frontend": true
->>>>>>> 36ee1571
-      }
-    },
-    {
-      "metadata": {
-<<<<<<< HEAD
-        "name": "enableDatagridEditing",
-        "resourceVersion": "1710775442129",
-        "creationTimestamp": "2024-03-18T15:24:02Z"
-      },
-      "spec": {
-        "description": "Enables the edit functionality in the datagrid panel",
+        "name": "alertStateHistoryLokiPrimary",
+        "resourceVersion": "1710775442129",
+        "creationTimestamp": "2024-03-18T15:24:02Z",
+        "deletionTimestamp": "2024-03-25T10:17:25Z"
+      },
+      "spec": {
+        "description": "Enable a remote Loki instance as the primary source for state history reads.",
+        "stage": "experimental",
+        "codeowner": "@grafana/alerting-squad"
+      }
+    },
+    {
+      "metadata": {
+        "name": "alertStateHistoryLokiOnly",
+        "resourceVersion": "1710775442129",
+        "creationTimestamp": "2024-03-18T15:24:02Z",
+        "deletionTimestamp": "2024-03-25T10:17:25Z"
+      },
+      "spec": {
+        "description": "Disable Grafana alerts from emitting annotations when a remote Loki instance is available.",
+        "stage": "experimental",
+        "codeowner": "@grafana/alerting-squad"
+      }
+    },
+    {
+      "metadata": {
+        "name": "awsDatasourcesTempCredentials",
+        "resourceVersion": "1710775442129",
+        "creationTimestamp": "2024-03-18T15:24:02Z",
+        "deletionTimestamp": "2024-03-25T10:17:25Z"
+      },
+      "spec": {
+        "description": "Support temporary security credentials in AWS plugins for Grafana Cloud customers",
+        "stage": "experimental",
+        "codeowner": "@grafana/aws-datasources"
+      }
+    },
+    {
+      "metadata": {
+        "name": "regressionTransformation",
+        "resourceVersion": "1710775442129",
+        "creationTimestamp": "2024-03-18T15:24:02Z",
+        "deletionTimestamp": "2024-03-25T10:17:25Z"
+      },
+      "spec": {
+        "description": "Enables regression analysis transformation",
         "stage": "preview",
         "codeowner": "@grafana/dataviz-squad",
-=======
-        "name": "aiGeneratedDashboardChanges",
-        "resourceVersion": "1711130211436",
-        "creationTimestamp": "2024-03-22T17:56:51Z"
-      },
-      "spec": {
-        "description": "Enable AI powered features for dashboards to auto-summary changes when saving",
-        "stage": "experimental",
+        "frontend": true
+      }
+    },
+    {
+      "metadata": {
+        "name": "sqlExpressions",
+        "resourceVersion": "1710775442129",
+        "creationTimestamp": "2024-03-18T15:24:02Z",
+        "deletionTimestamp": "2024-03-25T10:17:25Z"
+      },
+      "spec": {
+        "description": "Enables using SQL and DuckDB functions as Expressions.",
+        "stage": "experimental",
+        "codeowner": "@grafana/grafana-app-platform-squad"
+      }
+    },
+    {
+      "metadata": {
+        "name": "alertmanagerRemoteSecondary",
+        "resourceVersion": "1710775442129",
+        "creationTimestamp": "2024-03-18T15:24:02Z",
+        "deletionTimestamp": "2024-03-25T10:17:25Z"
+      },
+      "spec": {
+        "description": "Enable Grafana to sync configuration and state with a remote Alertmanager.",
+        "stage": "experimental",
+        "codeowner": "@grafana/alerting-squad"
+      }
+    },
+    {
+      "metadata": {
+        "name": "pluginsSkipHostEnvVars",
+        "resourceVersion": "1710775442129",
+        "creationTimestamp": "2024-03-18T15:24:02Z",
+        "deletionTimestamp": "2024-03-25T10:17:25Z"
+      },
+      "spec": {
+        "description": "Disables passing host environment variable to plugin processes",
+        "stage": "experimental",
+        "codeowner": "@grafana/plugins-platform-backend"
+      }
+    },
+    {
+      "metadata": {
+        "name": "lokiExperimentalStreaming",
+        "resourceVersion": "1710775442129",
+        "creationTimestamp": "2024-03-18T15:24:02Z",
+        "deletionTimestamp": "2024-03-25T10:17:25Z"
+      },
+      "spec": {
+        "description": "Support new streaming approach for loki (prototype, needs special loki build)",
+        "stage": "experimental",
+        "codeowner": "@grafana/observability-logs"
+      }
+    },
+    {
+      "metadata": {
+        "name": "returnToPrevious",
+        "resourceVersion": "1710775442129",
+        "creationTimestamp": "2024-03-18T15:24:02Z",
+        "deletionTimestamp": "2024-03-25T10:17:25Z"
+      },
+      "spec": {
+        "description": "Enables the return to previous context functionality",
+        "stage": "preview",
+        "codeowner": "@grafana/grafana-frontend-platform",
+        "frontend": true
+      }
+    },
+    {
+      "metadata": {
+        "name": "mysqlAnsiQuotes",
+        "resourceVersion": "1710775442129",
+        "creationTimestamp": "2024-03-18T15:24:02Z",
+        "deletionTimestamp": "2024-03-25T10:17:25Z"
+      },
+      "spec": {
+        "description": "Use double quotes to escape keyword in a MySQL query",
+        "stage": "experimental",
+        "codeowner": "@grafana/backend-platform"
+      }
+    },
+    {
+      "metadata": {
+        "name": "pluginsDynamicAngularDetectionPatterns",
+        "resourceVersion": "1710775442129",
+        "creationTimestamp": "2024-03-18T15:24:02Z",
+        "deletionTimestamp": "2024-03-25T10:17:25Z"
+      },
+      "spec": {
+        "description": "Enables fetching Angular detection patterns for plugins from GCOM and fallback to hardcoded ones",
+        "stage": "experimental",
+        "codeowner": "@grafana/plugins-platform-backend"
+      }
+    },
+    {
+      "metadata": {
+        "name": "prometheusPromQAIL",
+        "resourceVersion": "1710775442129",
+        "creationTimestamp": "2024-03-18T15:24:02Z",
+        "deletionTimestamp": "2024-03-25T10:17:25Z"
+      },
+      "spec": {
+        "description": "Prometheus and AI/ML to assist users in creating a query",
+        "stage": "experimental",
+        "codeowner": "@grafana/observability-metrics",
+        "frontend": true
+      }
+    },
+    {
+      "metadata": {
+        "name": "correlations",
+        "resourceVersion": "1710775442129",
+        "creationTimestamp": "2024-03-18T15:24:02Z",
+        "deletionTimestamp": "2024-03-25T10:17:25Z"
+      },
+      "spec": {
+        "description": "Correlations page",
+        "stage": "GA",
+        "codeowner": "@grafana/explore-squad",
+        "allowSelfServe": true
+      }
+    },
+    {
+      "metadata": {
+        "name": "logRequestsInstrumentedAsUnknown",
+        "resourceVersion": "1710775442129",
+        "creationTimestamp": "2024-03-18T15:24:02Z",
+        "deletionTimestamp": "2024-03-25T10:17:25Z"
+      },
+      "spec": {
+        "description": "Logs the path for requests that are instrumented as unknown",
+        "stage": "experimental",
+        "codeowner": "@grafana/hosted-grafana-team"
+      }
+    },
+    {
+      "metadata": {
+        "name": "lokiLogsDataplane",
+        "resourceVersion": "1710775442129",
+        "creationTimestamp": "2024-03-18T15:24:02Z",
+        "deletionTimestamp": "2024-03-25T10:17:25Z"
+      },
+      "spec": {
+        "description": "Changes logs responses from Loki to be compliant with the dataplane specification.",
+        "stage": "experimental",
+        "codeowner": "@grafana/observability-logs"
+      }
+    },
+    {
+      "metadata": {
+        "name": "cloudWatchBatchQueries",
+        "resourceVersion": "1710775442129",
+        "creationTimestamp": "2024-03-18T15:24:02Z",
+        "deletionTimestamp": "2024-03-25T10:17:25Z"
+      },
+      "spec": {
+        "description": "Runs CloudWatch metrics queries as separate batches",
+        "stage": "preview",
+        "codeowner": "@grafana/aws-datasources"
+      }
+    },
+    {
+      "metadata": {
+        "name": "cloudRBACRoles",
+        "resourceVersion": "1710775442129",
+        "creationTimestamp": "2024-03-18T15:24:02Z",
+        "deletionTimestamp": "2024-03-25T10:17:25Z"
+      },
+      "spec": {
+        "description": "Enabled grafana cloud specific RBAC roles",
+        "stage": "experimental",
+        "codeowner": "@grafana/identity-access-team",
+        "requiresRestart": true,
+        "hideFromDocs": true
+      }
+    },
+    {
+      "metadata": {
+        "name": "accessControlOnCall",
+        "resourceVersion": "1710775442129",
+        "creationTimestamp": "2024-03-18T15:24:02Z",
+        "deletionTimestamp": "2024-03-25T10:17:25Z"
+      },
+      "spec": {
+        "description": "Access control primitives for OnCall",
+        "stage": "preview",
+        "codeowner": "@grafana/identity-access-team",
+        "hideFromAdminPage": true
+      }
+    },
+    {
+      "metadata": {
+        "name": "renderAuthJWT",
+        "resourceVersion": "1710775442129",
+        "creationTimestamp": "2024-03-18T15:24:02Z",
+        "deletionTimestamp": "2024-03-25T10:17:25Z"
+      },
+      "spec": {
+        "description": "Uses JWT-based auth for rendering instead of relying on remote cache",
+        "stage": "preview",
+        "codeowner": "@grafana/grafana-as-code",
+        "hideFromAdminPage": true
+      }
+    },
+    {
+      "metadata": {
+        "name": "refactorVariablesTimeRange",
+        "resourceVersion": "1710775442129",
+        "creationTimestamp": "2024-03-18T15:24:02Z",
+        "deletionTimestamp": "2024-03-25T10:17:25Z"
+      },
+      "spec": {
+        "description": "Refactor time range variables flow to reduce number of API calls made when query variables are chained",
+        "stage": "preview",
         "codeowner": "@grafana/dashboards-squad",
->>>>>>> 36ee1571
-        "frontend": true
-      }
-    },
-    {
-      "metadata": {
-<<<<<<< HEAD
-        "name": "permissionsFilterRemoveSubquery",
-        "resourceVersion": "1710775442129",
-        "creationTimestamp": "2024-03-18T15:24:02Z"
-      },
-      "spec": {
-        "description": "Alternative permission filter implementation that does not use subqueries for fetching the dashboard folder",
-        "stage": "experimental",
-        "codeowner": "@grafana/backend-platform"
-=======
+        "hideFromAdminPage": true
+      }
+    },
+    {
+      "metadata": {
+        "name": "dashgpt",
+        "resourceVersion": "1710775442129",
+        "creationTimestamp": "2024-03-18T15:24:02Z",
+        "deletionTimestamp": "2024-03-25T10:17:25Z"
+      },
+      "spec": {
+        "description": "Enable AI powered features in dashboards",
+        "stage": "preview",
+        "codeowner": "@grafana/dashboards-squad",
+        "frontend": true
+      }
+    },
+    {
+      "metadata": {
+        "name": "panelMonitoring",
+        "resourceVersion": "1710775442129",
+        "creationTimestamp": "2024-03-18T15:24:02Z",
+        "deletionTimestamp": "2024-03-25T10:17:25Z"
+      },
+      "spec": {
+        "description": "Enables panel monitoring through logs and measurements",
+        "stage": "GA",
+        "codeowner": "@grafana/dataviz-squad",
+        "frontend": true
+      }
+    },
+    {
+      "metadata": {
+        "name": "externalServiceAccounts",
+        "resourceVersion": "1710775442129",
+        "creationTimestamp": "2024-03-18T15:24:02Z",
+        "deletionTimestamp": "2024-03-25T10:17:25Z"
+      },
+      "spec": {
+        "description": "Automatic service account and token setup for plugins",
+        "stage": "preview",
+        "codeowner": "@grafana/identity-access-team",
+        "hideFromAdminPage": true
+      }
+    },
+    {
+      "metadata": {
+        "name": "promQLScope",
+        "resourceVersion": "1710775442129",
+        "creationTimestamp": "2024-03-18T15:24:02Z",
+        "deletionTimestamp": "2024-03-25T10:17:25Z"
+      },
+      "spec": {
+        "description": "In-development feature that will allow injection of labels into prometheus queries.",
+        "stage": "experimental",
+        "codeowner": "@grafana/observability-metrics"
+      }
+    },
+    {
+      "metadata": {
+        "name": "transformationsVariableSupport",
+        "resourceVersion": "1710775442129",
+        "creationTimestamp": "2024-03-18T15:24:02Z",
+        "deletionTimestamp": "2024-03-25T10:17:25Z"
+      },
+      "spec": {
+        "description": "Allows using variables in transformations",
+        "stage": "preview",
+        "codeowner": "@grafana/dataviz-squad",
+        "frontend": true
+      }
+    },
+    {
+      "metadata": {
+        "name": "dashboardScene",
+        "resourceVersion": "1710775442129",
+        "creationTimestamp": "2024-03-18T15:24:02Z",
+        "deletionTimestamp": "2024-03-25T10:17:25Z"
+      },
+      "spec": {
+        "description": "Enables dashboard rendering using scenes for all roles",
+        "stage": "experimental",
+        "codeowner": "@grafana/dashboards-squad",
+        "frontend": true
+      }
+    },
+    {
+      "metadata": {
+        "name": "groupByVariable",
+        "resourceVersion": "1710775442129",
+        "creationTimestamp": "2024-03-18T15:24:02Z",
+        "deletionTimestamp": "2024-03-25T10:17:25Z"
+      },
+      "spec": {
+        "description": "Enable groupBy variable support in scenes dashboards",
+        "stage": "experimental",
+        "codeowner": "@grafana/dashboards-squad",
+        "hideFromAdminPage": true,
+        "hideFromDocs": true
+      }
+    },
+    {
+      "metadata": {
+        "name": "logRowsPopoverMenu",
+        "resourceVersion": "1710775442129",
+        "creationTimestamp": "2024-03-18T15:24:02Z",
+        "deletionTimestamp": "2024-03-25T10:17:25Z"
+      },
+      "spec": {
+        "description": "Enable filtering menu displayed when text of a log line is selected",
+        "stage": "GA",
+        "codeowner": "@grafana/observability-logs",
+        "frontend": true
+      }
+    },
+    {
+      "metadata": {
+        "name": "groupToNestedTableTransformation",
+        "resourceVersion": "1710775442129",
+        "creationTimestamp": "2024-03-18T15:24:02Z",
+        "deletionTimestamp": "2024-03-25T10:17:25Z"
+      },
+      "spec": {
+        "description": "Enables the group to nested table transformation",
+        "stage": "preview",
+        "codeowner": "@grafana/dataviz-squad",
+        "frontend": true
+      }
+    },
+    {
+      "metadata": {
+        "name": "exploreContentOutline",
+        "resourceVersion": "1710775442129",
+        "creationTimestamp": "2024-03-18T15:24:02Z",
+        "deletionTimestamp": "2024-03-25T10:17:25Z"
+      },
+      "spec": {
+        "description": "Content outline sidebar",
+        "stage": "GA",
+        "codeowner": "@grafana/explore-squad",
+        "frontend": true,
+        "allowSelfServe": true
+      }
+    },
+    {
+      "metadata": {
+        "name": "libraryPanelRBAC",
+        "resourceVersion": "1710775442129",
+        "creationTimestamp": "2024-03-18T15:24:02Z",
+        "deletionTimestamp": "2024-03-25T10:17:25Z"
+      },
+      "spec": {
+        "description": "Enables RBAC support for library panels",
+        "stage": "experimental",
+        "codeowner": "@grafana/dashboards-squad",
+        "requiresRestart": true
+      }
+    },
+    {
+      "metadata": {
+        "name": "lokiRunQueriesInParallel",
+        "resourceVersion": "1710775442129",
+        "creationTimestamp": "2024-03-18T15:24:02Z",
+        "deletionTimestamp": "2024-03-25T10:17:25Z"
+      },
+      "spec": {
+        "description": "Enables running Loki queries in parallel",
+        "stage": "privatePreview",
+        "codeowner": "@grafana/observability-logs"
+      }
+    },
+    {
+      "metadata": {
+        "name": "kubernetesQueryServiceRewrite",
+        "resourceVersion": "1710775442129",
+        "creationTimestamp": "2024-03-18T15:24:02Z",
+        "deletionTimestamp": "2024-03-25T10:17:25Z"
+      },
+      "spec": {
+        "description": "Rewrite requests targeting /ds/query to the query service",
+        "stage": "experimental",
+        "codeowner": "@grafana/grafana-app-platform-squad",
+        "requiresDevMode": true,
+        "requiresRestart": true
+      }
+    },
+    {
+      "metadata": {
+        "name": "logsInfiniteScrolling",
+        "resourceVersion": "1710775442129",
+        "creationTimestamp": "2024-03-18T15:24:02Z",
+        "deletionTimestamp": "2024-03-25T10:17:25Z"
+      },
+      "spec": {
+        "description": "Enables infinite scrolling for the Logs panel in Explore and Dashboards",
+        "stage": "experimental",
+        "codeowner": "@grafana/observability-logs",
+        "frontend": true
+      }
+    },
+    {
+      "metadata": {
+        "name": "live-service-web-worker",
+        "resourceVersion": "1710775442129",
+        "creationTimestamp": "2024-03-18T15:24:02Z",
+        "deletionTimestamp": "2024-03-25T10:17:25Z"
+      },
+      "spec": {
+        "description": "This will use a webworker thread to processes events rather than the main thread",
+        "stage": "experimental",
+        "codeowner": "@grafana/grafana-app-platform-squad",
+        "frontend": true
+      }
+    },
+    {
+      "metadata": {
+        "name": "pluginsFrontendSandbox",
+        "resourceVersion": "1710775442129",
+        "creationTimestamp": "2024-03-18T15:24:02Z",
+        "deletionTimestamp": "2024-03-25T10:17:25Z"
+      },
+      "spec": {
+        "description": "Enables the plugins frontend sandbox",
+        "stage": "experimental",
+        "codeowner": "@grafana/plugins-platform-backend",
+        "frontend": true
+      }
+    },
+    {
+      "metadata": {
+        "name": "traceQLStreaming",
+        "resourceVersion": "1710775442129",
+        "creationTimestamp": "2024-03-18T15:24:02Z",
+        "deletionTimestamp": "2024-03-25T10:17:25Z"
+      },
+      "spec": {
+        "description": "Enables response streaming of TraceQL queries of the Tempo data source",
+        "stage": "GA",
+        "codeowner": "@grafana/observability-traces-and-profiling",
+        "frontend": true
+      }
+    },
+    {
+      "metadata": {
         "name": "alertingInsights",
-        "resourceVersion": "1711130211436",
-        "creationTimestamp": "2024-03-22T17:56:51Z"
+        "resourceVersion": "1710775442129",
+        "creationTimestamp": "2024-03-18T15:24:02Z",
+        "deletionTimestamp": "2024-03-25T10:17:25Z"
       },
       "spec": {
         "description": "Show the new alerting insights landing page",
@@ -187,3673 +2839,20 @@
         "codeowner": "@grafana/alerting-squad",
         "frontend": true,
         "hideFromAdminPage": true
->>>>>>> 36ee1571
-      }
-    },
-    {
-      "metadata": {
-<<<<<<< HEAD
-        "name": "reportingRetries",
-        "resourceVersion": "1710775442129",
-        "creationTimestamp": "2024-03-18T15:24:02Z"
-      },
-      "spec": {
-        "description": "Enables rendering retries for the reporting feature",
-        "stage": "preview",
-        "codeowner": "@grafana/sharing-squad",
-        "requiresRestart": true
-=======
-        "name": "dashboardScene",
-        "resourceVersion": "1711130211436",
-        "creationTimestamp": "2024-03-22T17:56:51Z"
-      },
-      "spec": {
-        "description": "Enables dashboard rendering using scenes for all roles",
-        "stage": "experimental",
-        "codeowner": "@grafana/dashboards-squad",
-        "frontend": true
->>>>>>> 36ee1571
-      }
-    },
-    {
-      "metadata": {
-<<<<<<< HEAD
-        "name": "idForwarding",
-        "resourceVersion": "1710775442129",
-        "creationTimestamp": "2024-03-18T15:24:02Z"
-      },
-      "spec": {
-        "description": "Generate signed id token for identity that can be forwarded to plugins and external services",
-        "stage": "experimental",
-=======
-        "name": "teamHttpHeaders",
-        "resourceVersion": "1711130211436",
-        "creationTimestamp": "2024-03-22T17:56:51Z"
-      },
-      "spec": {
-        "description": "Enables Team LBAC for datasources to apply team headers to the client requests",
-        "stage": "preview",
->>>>>>> 36ee1571
-        "codeowner": "@grafana/identity-access-team"
-      }
-    },
-    {
-      "metadata": {
-<<<<<<< HEAD
-        "name": "newPDFRendering",
-        "resourceVersion": "1710775442129",
-        "creationTimestamp": "2024-03-18T15:24:02Z"
-      },
-      "spec": {
-        "description": "New implementation for the dashboard to PDF rendering",
-        "stage": "experimental",
-        "codeowner": "@grafana/sharing-squad"
-=======
-        "name": "logRowsPopoverMenu",
-        "resourceVersion": "1711130211436",
-        "creationTimestamp": "2024-03-22T17:56:51Z"
-      },
-      "spec": {
-        "description": "Enable filtering menu displayed when text of a log line is selected",
-        "stage": "GA",
-        "codeowner": "@grafana/observability-logs",
-        "frontend": true
->>>>>>> 36ee1571
-      }
-    },
-    {
-      "metadata": {
-<<<<<<< HEAD
-        "name": "alertingQueryOptimization",
-        "resourceVersion": "1710775442129",
-        "creationTimestamp": "2024-03-18T15:24:02Z"
-      },
-      "spec": {
-        "description": "Optimizes eligible queries in order to reduce load on datasources",
-        "stage": "GA",
-        "codeowner": "@grafana/alerting-squad"
-=======
-        "name": "queryOverLive",
-        "resourceVersion": "1711130211436",
-        "creationTimestamp": "2024-03-22T17:56:51Z"
-      },
-      "spec": {
-        "description": "Use Grafana Live WebSocket to execute backend queries",
-        "stage": "experimental",
-        "codeowner": "@grafana/grafana-app-platform-squad",
-        "frontend": true
->>>>>>> 36ee1571
-      }
-    },
-    {
-      "metadata": {
-<<<<<<< HEAD
-        "name": "unifiedStorage",
-        "resourceVersion": "1710775442129",
-        "creationTimestamp": "2024-03-18T15:24:02Z"
-      },
-      "spec": {
-        "description": "SQL-based k8s storage",
-        "stage": "experimental",
-        "codeowner": "@grafana/grafana-app-platform-squad",
-        "requiresDevMode": true,
-        "requiresRestart": true
-=======
-        "name": "panelTitleSearch",
-        "resourceVersion": "1711130211436",
-        "creationTimestamp": "2024-03-22T17:56:51Z"
-      },
-      "spec": {
-        "description": "Search for dashboards using panel title",
-        "stage": "preview",
-        "codeowner": "@grafana/grafana-app-platform-squad",
-        "hideFromAdminPage": true
->>>>>>> 36ee1571
-      }
-    },
-    {
-      "metadata": {
-<<<<<<< HEAD
-        "name": "cloudWatchCrossAccountQuerying",
-        "resourceVersion": "1710775442129",
-        "creationTimestamp": "2024-03-18T15:24:02Z"
-      },
-      "spec": {
-        "description": "Enables cross-account querying in CloudWatch datasources",
-        "stage": "GA",
-        "codeowner": "@grafana/aws-datasources",
-        "allowSelfServe": true
-=======
-        "name": "returnToPrevious",
-        "resourceVersion": "1711130211436",
-        "creationTimestamp": "2024-03-22T17:56:51Z"
-      },
-      "spec": {
-        "description": "Enables the return to previous context functionality",
-        "stage": "preview",
-        "codeowner": "@grafana/grafana-frontend-platform",
-        "frontend": true
->>>>>>> 36ee1571
-      }
-    },
-    {
-      "metadata": {
-<<<<<<< HEAD
-        "name": "lokiQuerySplitting",
-        "resourceVersion": "1710775442129",
-        "creationTimestamp": "2024-03-18T15:24:02Z"
-      },
-      "spec": {
-        "description": "Split large interval queries into subqueries with smaller time intervals",
-        "stage": "GA",
-        "codeowner": "@grafana/observability-logs",
-        "frontend": true,
-=======
-        "name": "cloudWatchCrossAccountQuerying",
-        "resourceVersion": "1711130211436",
-        "creationTimestamp": "2024-03-22T17:56:51Z"
-      },
-      "spec": {
-        "description": "Enables cross-account querying in CloudWatch datasources",
-        "stage": "GA",
-        "codeowner": "@grafana/aws-datasources",
->>>>>>> 36ee1571
-        "allowSelfServe": true
-      }
-    },
-    {
-      "metadata": {
-<<<<<<< HEAD
-        "name": "grafanaAPIServerWithExperimentalAPIs",
-        "resourceVersion": "1710775442129",
-        "creationTimestamp": "2024-03-18T15:24:02Z"
-      },
-      "spec": {
-        "description": "Register experimental APIs with the k8s API server",
-        "stage": "experimental",
-        "codeowner": "@grafana/grafana-app-platform-squad",
-        "requiresDevMode": true,
-        "requiresRestart": true
-=======
-        "name": "individualCookiePreferences",
-        "resourceVersion": "1711130211436",
-        "creationTimestamp": "2024-03-22T17:56:51Z"
-      },
-      "spec": {
-        "description": "Support overriding cookie preferences per user",
-        "stage": "experimental",
-        "codeowner": "@grafana/backend-platform"
-      }
-    },
-    {
-      "metadata": {
-        "name": "panelMonitoring",
-        "resourceVersion": "1711130211436",
-        "creationTimestamp": "2024-03-22T17:56:51Z"
-      },
-      "spec": {
-        "description": "Enables panel monitoring through logs and measurements",
-        "stage": "GA",
+      }
+    },
+    {
+      "metadata": {
+        "name": "extractFieldsNameDeduplication",
+        "resourceVersion": "1710775442129",
+        "creationTimestamp": "2024-03-18T15:24:02Z",
+        "deletionTimestamp": "2024-03-25T10:17:25Z"
+      },
+      "spec": {
+        "description": "Make sure extracted field names are unique in the dataframe",
+        "stage": "experimental",
         "codeowner": "@grafana/dataviz-squad",
         "frontend": true
-      }
-    },
-    {
-      "metadata": {
-        "name": "pluginsSkipHostEnvVars",
-        "resourceVersion": "1711130211436",
-        "creationTimestamp": "2024-03-22T17:56:51Z"
-      },
-      "spec": {
-        "description": "Disables passing host environment variable to plugin processes",
-        "stage": "experimental",
-        "codeowner": "@grafana/plugins-platform-backend"
->>>>>>> 36ee1571
-      }
-    },
-    {
-      "metadata": {
-<<<<<<< HEAD
-        "name": "managedPluginsInstall",
-        "resourceVersion": "1710775442129",
-        "creationTimestamp": "2024-03-18T15:24:02Z"
-      },
-      "spec": {
-        "description": "Install managed plugins directly from plugins catalog",
-        "stage": "preview",
-        "codeowner": "@grafana/plugins-platform-backend"
-=======
-        "name": "groupToNestedTableTransformation",
-        "resourceVersion": "1711130211436",
-        "creationTimestamp": "2024-03-22T17:56:51Z"
-      },
-      "spec": {
-        "description": "Enables the group to nested table transformation",
-        "stage": "preview",
-        "codeowner": "@grafana/dataviz-squad",
-        "frontend": true
->>>>>>> 36ee1571
-      }
-    },
-    {
-      "metadata": {
-<<<<<<< HEAD
-        "name": "editPanelCSVDragAndDrop",
-        "resourceVersion": "1710775442129",
-        "creationTimestamp": "2024-03-18T15:24:02Z"
-      },
-      "spec": {
-        "description": "Enables drag and drop for CSV and Excel files",
-        "stage": "experimental",
-        "codeowner": "@grafana/dataviz-squad",
-        "frontend": true
-=======
-        "name": "migrationLocking",
-        "resourceVersion": "1711130211436",
-        "creationTimestamp": "2024-03-22T17:56:51Z",
-        "deletionTimestamp": "2024-03-25T05:44:42Z"
-      },
-      "spec": {
-        "description": "Lock database during migrations",
-        "stage": "preview",
-        "codeowner": "@grafana/backend-platform"
->>>>>>> 36ee1571
-      }
-    },
-    {
-      "metadata": {
-<<<<<<< HEAD
-        "name": "betterPageScrolling",
-        "resourceVersion": "1710775442129",
-        "creationTimestamp": "2024-03-18T15:24:02Z"
-      },
-      "spec": {
-        "description": "Removes CustomScrollbar from the UI, relying on native browser scrollbars",
-        "stage": "GA",
-        "codeowner": "@grafana/grafana-frontend-platform",
-        "frontend": true
-=======
-        "name": "correlations",
-        "resourceVersion": "1711130211436",
-        "creationTimestamp": "2024-03-22T17:56:51Z"
-      },
-      "spec": {
-        "description": "Correlations page",
-        "stage": "GA",
-        "codeowner": "@grafana/explore-squad",
-        "allowSelfServe": true
->>>>>>> 36ee1571
-      }
-    },
-    {
-      "metadata": {
-<<<<<<< HEAD
-        "name": "showDashboardValidationWarnings",
-        "resourceVersion": "1710775442129",
-        "creationTimestamp": "2024-03-18T15:24:02Z"
-      },
-      "spec": {
-        "description": "Show warnings when dashboards do not validate against the schema",
-        "stage": "experimental",
-        "codeowner": "@grafana/dashboards-squad"
-=======
-        "name": "nodeGraphDotLayout",
-        "resourceVersion": "1711130211436",
-        "creationTimestamp": "2024-03-22T17:56:51Z"
-      },
-      "spec": {
-        "description": "Changed the layout algorithm for the node graph",
-        "stage": "experimental",
-        "codeowner": "@grafana/observability-traces-and-profiling",
-        "frontend": true
->>>>>>> 36ee1571
-      }
-    },
-    {
-      "metadata": {
-<<<<<<< HEAD
-        "name": "disableSSEDataplane",
-        "resourceVersion": "1710775442129",
-        "creationTimestamp": "2024-03-18T15:24:02Z"
-      },
-      "spec": {
-        "description": "Disables dataplane specific processing in server side expressions.",
-=======
-        "name": "groupByVariable",
-        "resourceVersion": "1711130211436",
-        "creationTimestamp": "2024-03-22T17:56:51Z"
-      },
-      "spec": {
-        "description": "Enable groupBy variable support in scenes dashboards",
->>>>>>> 36ee1571
-        "stage": "experimental",
-        "codeowner": "@grafana/observability-metrics"
-      }
-    },
-    {
-      "metadata": {
-<<<<<<< HEAD
-        "name": "alertingNoDataErrorExecution",
-        "resourceVersion": "1710775442129",
-        "creationTimestamp": "2024-03-18T15:24:02Z"
-      },
-      "spec": {
-        "description": "Changes how Alerting state manager handles execution of NoData/Error",
-        "stage": "GA",
-        "codeowner": "@grafana/alerting-squad",
-        "requiresRestart": true
-=======
-        "name": "publicDashboards",
-        "resourceVersion": "1711130211436",
-        "creationTimestamp": "2024-03-22T17:56:51Z"
-      },
-      "spec": {
-        "description": "[Deprecated] Public dashboards are now enabled by default; to disable them, use the configuration setting. This feature toggle will be removed in the next major version.",
-        "stage": "GA",
-        "codeowner": "@grafana/sharing-squad",
-        "allowSelfServe": true
->>>>>>> 36ee1571
-      }
-    },
-    {
-      "metadata": {
-<<<<<<< HEAD
-        "name": "expressionParser",
-        "resourceVersion": "1710775442129",
-        "creationTimestamp": "2024-03-18T15:24:02Z"
-      },
-      "spec": {
-        "description": "Enable new expression parser",
-        "stage": "experimental",
-        "codeowner": "@grafana/grafana-app-platform-squad",
-        "requiresRestart": true
-=======
-        "name": "autoMigratePiechartPanel",
-        "resourceVersion": "1711130211436",
-        "creationTimestamp": "2024-03-22T17:56:51Z"
-      },
-      "spec": {
-        "description": "Migrate old piechart panel to supported piechart panel - broken out from autoMigrateOldPanels to enable granular tracking",
-        "stage": "preview",
-        "codeowner": "@grafana/dataviz-squad",
-        "frontend": true
->>>>>>> 36ee1571
-      }
-    },
-    {
-      "metadata": {
-<<<<<<< HEAD
-        "name": "logsContextDatasourceUi",
-        "resourceVersion": "1710775442129",
-        "creationTimestamp": "2024-03-18T15:24:02Z"
-      },
-      "spec": {
-        "description": "Allow datasource to provide custom UI for context view",
-        "stage": "GA",
-        "codeowner": "@grafana/observability-logs",
-        "frontend": true,
-        "allowSelfServe": true
-=======
-        "name": "autoMigrateXYChartPanel",
-        "resourceVersion": "1711130211436",
-        "creationTimestamp": "2024-03-22T17:56:51Z"
-      },
-      "spec": {
-        "description": "Migrate old XYChart panel to new XYChart2 model",
-        "stage": "preview",
-        "codeowner": "@grafana/dataviz-squad",
-        "frontend": true
->>>>>>> 36ee1571
-      }
-    },
-    {
-      "metadata": {
-<<<<<<< HEAD
-        "name": "featureToggleAdminPage",
-        "resourceVersion": "1710775442129",
-        "creationTimestamp": "2024-03-18T15:24:02Z"
-      },
-      "spec": {
-        "description": "Enable admin page for managing feature toggles from the Grafana front-end",
-        "stage": "experimental",
-        "codeowner": "@grafana/grafana-operator-experience-squad",
-        "requiresRestart": true
-=======
-        "name": "editPanelCSVDragAndDrop",
-        "resourceVersion": "1711130211436",
-        "creationTimestamp": "2024-03-22T17:56:51Z"
-      },
-      "spec": {
-        "description": "Enables drag and drop for CSV and Excel files",
-        "stage": "experimental",
-        "codeowner": "@grafana/dataviz-squad",
-        "frontend": true
->>>>>>> 36ee1571
-      }
-    },
-    {
-      "metadata": {
-<<<<<<< HEAD
-        "name": "awsAsyncQueryCaching",
-        "resourceVersion": "1710775442129",
-        "creationTimestamp": "2024-03-18T15:24:02Z"
-      },
-      "spec": {
-        "description": "Enable caching for async queries for Redshift and Athena. Requires that the datasource has caching and async query support enabled",
-        "stage": "GA",
-        "codeowner": "@grafana/aws-datasources"
-=======
-        "name": "prometheusMetricEncyclopedia",
-        "resourceVersion": "1711130211436",
-        "creationTimestamp": "2024-03-22T17:56:51Z"
-      },
-      "spec": {
-        "description": "Adds the metrics explorer component to the Prometheus query builder as an option in metric select",
-        "stage": "GA",
-        "codeowner": "@grafana/observability-metrics",
-        "frontend": true,
-        "allowSelfServe": true
->>>>>>> 36ee1571
-      }
-    },
-    {
-      "metadata": {
-<<<<<<< HEAD
-        "name": "kubernetesSnapshots",
-        "resourceVersion": "1710775442129",
-        "creationTimestamp": "2024-03-18T15:24:02Z"
-      },
-      "spec": {
-        "description": "Routes snapshot requests from /api to the /apis endpoint",
-        "stage": "experimental",
-        "codeowner": "@grafana/grafana-app-platform-squad",
-        "requiresRestart": true
-=======
-        "name": "influxdbBackendMigration",
-        "resourceVersion": "1711130211436",
-        "creationTimestamp": "2024-03-22T17:56:51Z"
-      },
-      "spec": {
-        "description": "Query InfluxDB InfluxQL without the proxy",
-        "stage": "GA",
-        "codeowner": "@grafana/observability-metrics",
-        "frontend": true
->>>>>>> 36ee1571
-      }
-    },
-    {
-      "metadata": {
-<<<<<<< HEAD
-        "name": "dashboardSceneForViewers",
-        "resourceVersion": "1710775442129",
-        "creationTimestamp": "2024-03-18T15:24:02Z"
-=======
-        "name": "disableSecretsCompatibility",
-        "resourceVersion": "1711130211436",
-        "creationTimestamp": "2024-03-22T17:56:51Z"
->>>>>>> 36ee1571
-      },
-      "spec": {
-        "description": "Enables dashboard rendering using Scenes for viewer roles",
-        "stage": "experimental",
-        "codeowner": "@grafana/dashboards-squad",
-        "frontend": true
-      }
-    },
-    {
-      "metadata": {
-<<<<<<< HEAD
-        "name": "vizAndWidgetSplit",
-        "resourceVersion": "1710775442129",
-        "creationTimestamp": "2024-03-18T15:24:02Z"
-      },
-      "spec": {
-        "description": "Split panels between visualizations and widgets",
-        "stage": "experimental",
-        "codeowner": "@grafana/dashboards-squad",
-        "frontend": true
-=======
-        "name": "annotationPermissionUpdate",
-        "resourceVersion": "1711130211436",
-        "creationTimestamp": "2024-03-22T17:56:51Z"
-      },
-      "spec": {
-        "description": "Change the way annotation permissions work by scoping them to folders and dashboards.",
-        "stage": "GA",
-        "codeowner": "@grafana/identity-access-team"
->>>>>>> 36ee1571
-      }
-    },
-    {
-      "metadata": {
-<<<<<<< HEAD
-        "name": "mlExpressions",
-        "resourceVersion": "1710775442129",
-        "creationTimestamp": "2024-03-18T15:24:02Z"
-      },
-      "spec": {
-        "description": "Enable support for Machine Learning in server-side expressions",
-        "stage": "experimental",
-        "codeowner": "@grafana/alerting-squad"
-=======
-        "name": "scopeFilters",
-        "resourceVersion": "1711130211436",
-        "creationTimestamp": "2024-03-22T17:56:51Z"
-      },
-      "spec": {
-        "description": "Enables the use of scope filters in Grafana",
-        "stage": "experimental",
-        "codeowner": "@grafana/dashboards-squad",
-        "hideFromAdminPage": true,
-        "hideFromDocs": true
->>>>>>> 36ee1571
-      }
-    },
-    {
-      "metadata": {
-<<<<<<< HEAD
-        "name": "influxdbSqlSupport",
-        "resourceVersion": "1710775442129",
-        "creationTimestamp": "2024-03-18T15:24:02Z"
-      },
-      "spec": {
-        "description": "Enable InfluxDB SQL query language support with new querying UI",
-        "stage": "GA",
-        "codeowner": "@grafana/observability-metrics",
-        "requiresRestart": true,
-        "allowSelfServe": true
-      }
-    },
-    {
-      "metadata": {
-        "name": "formatString",
-        "resourceVersion": "1710775442129",
-        "creationTimestamp": "2024-03-18T15:24:02Z"
-      },
-      "spec": {
-        "description": "Enable format string transformer",
-        "stage": "preview",
-        "codeowner": "@grafana/dataviz-squad",
-        "frontend": true
-=======
-        "name": "lokiExperimentalStreaming",
-        "resourceVersion": "1711130211436",
-        "creationTimestamp": "2024-03-22T17:56:51Z"
-      },
-      "spec": {
-        "description": "Support new streaming approach for loki (prototype, needs special loki build)",
-        "stage": "experimental",
-        "codeowner": "@grafana/observability-logs"
->>>>>>> 36ee1571
-      }
-    },
-    {
-      "metadata": {
-<<<<<<< HEAD
-        "name": "teamHttpHeaders",
-        "resourceVersion": "1710775442129",
-        "creationTimestamp": "2024-03-18T15:24:02Z"
-      },
-      "spec": {
-        "description": "Enables Team LBAC for datasources to apply team headers to the client requests",
-        "stage": "preview",
-        "codeowner": "@grafana/identity-access-team"
-=======
-        "name": "logRequestsInstrumentedAsUnknown",
-        "resourceVersion": "1711130211436",
-        "creationTimestamp": "2024-03-22T17:56:51Z"
-      },
-      "spec": {
-        "description": "Logs the path for requests that are instrumented as unknown",
-        "stage": "experimental",
-        "codeowner": "@grafana/hosted-grafana-team"
->>>>>>> 36ee1571
-      }
-    },
-    {
-      "metadata": {
-<<<<<<< HEAD
-        "name": "flameGraphItemCollapsing",
-        "resourceVersion": "1710775442129",
-        "creationTimestamp": "2024-03-18T15:24:02Z"
-      },
-      "spec": {
-        "description": "Allow collapsing of flame graph items",
-        "stage": "experimental",
-        "codeowner": "@grafana/observability-traces-and-profiling",
-=======
-        "name": "frontendSandboxMonitorOnly",
-        "resourceVersion": "1711130211436",
-        "creationTimestamp": "2024-03-22T17:56:51Z"
-      },
-      "spec": {
-        "description": "Enables monitor only in the plugin frontend sandbox (if enabled)",
-        "stage": "experimental",
-        "codeowner": "@grafana/plugins-platform-backend",
->>>>>>> 36ee1571
-        "frontend": true
-      }
-    },
-    {
-      "metadata": {
-<<<<<<< HEAD
-        "name": "scenes",
-        "resourceVersion": "1710775442129",
-        "creationTimestamp": "2024-03-18T15:24:02Z"
-      },
-      "spec": {
-        "description": "Experimental framework to build interactive dashboards",
-        "stage": "experimental",
-        "codeowner": "@grafana/dashboards-squad",
-=======
-        "name": "lokiFormatQuery",
-        "resourceVersion": "1711130211436",
-        "creationTimestamp": "2024-03-22T17:56:51Z"
-      },
-      "spec": {
-        "description": "Enables the ability to format Loki queries",
-        "stage": "experimental",
-        "codeowner": "@grafana/observability-logs",
->>>>>>> 36ee1571
-        "frontend": true
-      }
-    },
-    {
-      "metadata": {
-<<<<<<< HEAD
-        "name": "faroDatasourceSelector",
-        "resourceVersion": "1710775442129",
-        "creationTimestamp": "2024-03-18T15:24:02Z"
-      },
-      "spec": {
-        "description": "Enable the data source selector within the Frontend Apps section of the Frontend Observability",
-        "stage": "preview",
-        "codeowner": "@grafana/app-o11y",
-        "frontend": true
-=======
-        "name": "externalServiceAccounts",
-        "resourceVersion": "1711130211436",
-        "creationTimestamp": "2024-03-22T17:56:51Z"
-      },
-      "spec": {
-        "description": "Automatic service account and token setup for plugins",
-        "stage": "preview",
-        "codeowner": "@grafana/identity-access-team",
-        "hideFromAdminPage": true
->>>>>>> 36ee1571
-      }
-    },
-    {
-      "metadata": {
-<<<<<<< HEAD
-        "name": "wargamesTesting",
-        "resourceVersion": "1710775442129",
-        "creationTimestamp": "2024-03-18T15:24:02Z"
-      },
-      "spec": {
-        "description": "Placeholder feature flag for internal testing",
-        "stage": "experimental",
-        "codeowner": "@grafana/hosted-grafana-team"
-=======
-        "name": "alertStateHistoryLokiOnly",
-        "resourceVersion": "1711130211436",
-        "creationTimestamp": "2024-03-22T17:56:51Z"
-      },
-      "spec": {
-        "description": "Disable Grafana alerts from emitting annotations when a remote Loki instance is available.",
-        "stage": "experimental",
-        "codeowner": "@grafana/alerting-squad"
->>>>>>> 36ee1571
-      }
-    },
-    {
-      "metadata": {
-<<<<<<< HEAD
-        "name": "pluginsAPIMetrics",
-        "resourceVersion": "1710775442129",
-        "creationTimestamp": "2024-03-18T15:24:02Z"
-      },
-      "spec": {
-        "description": "Sends metrics of public grafana packages usage by plugins",
-        "stage": "experimental",
-        "codeowner": "@grafana/plugins-platform-backend",
-=======
-        "name": "transformationsVariableSupport",
-        "resourceVersion": "1711130211436",
-        "creationTimestamp": "2024-03-22T17:56:51Z"
-      },
-      "spec": {
-        "description": "Allows using variables in transformations",
-        "stage": "preview",
-        "codeowner": "@grafana/dataviz-squad",
->>>>>>> 36ee1571
-        "frontend": true
-      }
-    },
-    {
-      "metadata": {
-<<<<<<< HEAD
-        "name": "awsDatasourcesNewFormStyling",
-        "resourceVersion": "1710775442129",
-        "creationTimestamp": "2024-03-18T15:24:02Z"
-      },
-      "spec": {
-        "description": "Applies new form styling for configuration and query editors in AWS plugins",
-        "stage": "preview",
-        "codeowner": "@grafana/aws-datasources",
-        "frontend": true
-=======
-        "name": "lokiStructuredMetadata",
-        "resourceVersion": "1711130211436",
-        "creationTimestamp": "2024-03-22T17:56:51Z"
-      },
-      "spec": {
-        "description": "Enables the loki data source to request structured metadata from the Loki server",
-        "stage": "GA",
-        "codeowner": "@grafana/observability-logs"
->>>>>>> 36ee1571
-      }
-    },
-    {
-      "metadata": {
-<<<<<<< HEAD
-        "name": "queryOverLive",
-        "resourceVersion": "1710775442129",
-        "creationTimestamp": "2024-03-18T15:24:02Z"
-      },
-      "spec": {
-        "description": "Use Grafana Live WebSocket to execute backend queries",
-        "stage": "experimental",
-        "codeowner": "@grafana/grafana-app-platform-squad",
-        "frontend": true
-=======
-        "name": "alertingSaveStatePeriodic",
-        "resourceVersion": "1711130211436",
-        "creationTimestamp": "2024-03-22T17:56:51Z"
-      },
-      "spec": {
-        "description": "Writes the state periodically to the database, asynchronous to rule evaluation",
-        "stage": "privatePreview",
-        "codeowner": "@grafana/alerting-squad"
->>>>>>> 36ee1571
-      }
-    },
-    {
-      "metadata": {
-<<<<<<< HEAD
-        "name": "sseGroupByDatasource",
-        "resourceVersion": "1710775442129",
-        "creationTimestamp": "2024-03-18T15:24:02Z"
-      },
-      "spec": {
-        "description": "Send query to the same datasource in a single request when using server side expressions. The `cloudWatchBatchQueries` feature toggle should be enabled if this used with CloudWatch.",
-        "stage": "experimental",
-        "codeowner": "@grafana/observability-metrics"
-=======
-        "name": "sqlExpressions",
-        "resourceVersion": "1711130211436",
-        "creationTimestamp": "2024-03-22T17:56:51Z"
-      },
-      "spec": {
-        "description": "Enables using SQL and DuckDB functions as Expressions.",
-        "stage": "experimental",
-        "codeowner": "@grafana/grafana-app-platform-squad"
->>>>>>> 36ee1571
-      }
-    },
-    {
-      "metadata": {
-<<<<<<< HEAD
-        "name": "enableElasticsearchBackendQuerying",
-        "resourceVersion": "1710775442129",
-        "creationTimestamp": "2024-03-18T15:24:02Z"
-      },
-      "spec": {
-        "description": "Enable the processing of queries and responses in the Elasticsearch data source through backend",
-        "stage": "GA",
-        "codeowner": "@grafana/observability-logs",
-=======
-        "name": "transformationsRedesign",
-        "resourceVersion": "1711130211436",
-        "creationTimestamp": "2024-03-22T17:56:51Z"
-      },
-      "spec": {
-        "description": "Enables the transformations redesign",
-        "stage": "GA",
-        "codeowner": "@grafana/observability-metrics",
-        "frontend": true,
->>>>>>> 36ee1571
-        "allowSelfServe": true
-      }
-    },
-    {
-      "metadata": {
-<<<<<<< HEAD
-        "name": "enableNativeHTTPHistogram",
-        "resourceVersion": "1710775442129",
-        "creationTimestamp": "2024-03-18T15:24:02Z"
-      },
-      "spec": {
-        "description": "Enables native HTTP Histograms",
-        "stage": "experimental",
-        "codeowner": "@grafana/hosted-grafana-team"
-=======
-        "name": "dashgpt",
-        "resourceVersion": "1711130211436",
-        "creationTimestamp": "2024-03-22T17:56:51Z"
-      },
-      "spec": {
-        "description": "Enable AI powered features in dashboards",
-        "stage": "GA",
-        "codeowner": "@grafana/dashboards-squad",
-        "frontend": true
->>>>>>> 36ee1571
-      }
-    },
-    {
-      "metadata": {
-<<<<<<< HEAD
-        "name": "ssoSettingsApi",
-        "resourceVersion": "1710775442129",
-        "creationTimestamp": "2024-03-18T15:24:02Z"
-      },
-      "spec": {
-        "description": "Enables the SSO settings API and the OAuth configuration UIs in Grafana",
-        "stage": "preview",
-        "codeowner": "@grafana/identity-access-team",
-        "allowSelfServe": true
-=======
-        "name": "kubernetesSnapshots",
-        "resourceVersion": "1711130211436",
-        "creationTimestamp": "2024-03-22T17:56:51Z"
-      },
-      "spec": {
-        "description": "Routes snapshot requests from /api to the /apis endpoint",
-        "stage": "experimental",
-        "codeowner": "@grafana/grafana-app-platform-squad",
-        "requiresRestart": true
-      }
-    },
-    {
-      "metadata": {
-        "name": "dashboardSceneForViewers",
-        "resourceVersion": "1711130211436",
-        "creationTimestamp": "2024-03-22T17:56:51Z"
-      },
-      "spec": {
-        "description": "Enables dashboard rendering using Scenes for viewer roles",
-        "stage": "experimental",
-        "codeowner": "@grafana/dashboards-squad",
-        "frontend": true
->>>>>>> 36ee1571
-      }
-    },
-    {
-      "metadata": {
-<<<<<<< HEAD
-        "name": "panelTitleSearch",
-        "resourceVersion": "1710775442129",
-        "creationTimestamp": "2024-03-18T15:24:02Z"
-      },
-      "spec": {
-        "description": "Search for dashboards using panel title",
-        "stage": "preview",
-        "codeowner": "@grafana/grafana-app-platform-squad",
-        "hideFromAdminPage": true
-=======
-        "name": "datatrails",
-        "resourceVersion": "1711130211436",
-        "creationTimestamp": "2024-03-22T17:56:51Z"
-      },
-      "spec": {
-        "description": "Enables the new core app datatrails",
-        "stage": "experimental",
-        "codeowner": "@grafana/dashboards-squad",
-        "frontend": true,
-        "hideFromDocs": true
->>>>>>> 36ee1571
-      }
-    },
-    {
-      "metadata": {
-<<<<<<< HEAD
-        "name": "autoMigratePiechartPanel",
-        "resourceVersion": "1710775442129",
-        "creationTimestamp": "2024-03-18T15:24:02Z"
-      },
-      "spec": {
-        "description": "Migrate old piechart panel to supported piechart panel - broken out from autoMigrateOldPanels to enable granular tracking",
-        "stage": "preview",
-        "codeowner": "@grafana/dataviz-squad",
-        "frontend": true
-=======
-        "name": "jitterAlertRulesWithinGroups",
-        "resourceVersion": "1711130211436",
-        "creationTimestamp": "2024-03-22T17:56:51Z"
-      },
-      "spec": {
-        "description": "Distributes alert rule evaluations more evenly over time, including spreading out rules within the same group",
-        "stage": "preview",
-        "codeowner": "@grafana/alerting-squad",
-        "requiresRestart": true,
-        "hideFromDocs": true
->>>>>>> 36ee1571
-      }
-    },
-    {
-      "metadata": {
-<<<<<<< HEAD
-        "name": "grpcServer",
-        "resourceVersion": "1710775442129",
-        "creationTimestamp": "2024-03-18T15:24:02Z"
-=======
-        "name": "accessControlOnCall",
-        "resourceVersion": "1711130211436",
-        "creationTimestamp": "2024-03-22T17:56:51Z"
->>>>>>> 36ee1571
-      },
-      "spec": {
-        "description": "Access control primitives for OnCall",
-        "stage": "preview",
-        "codeowner": "@grafana/identity-access-team",
-        "hideFromAdminPage": true
-      }
-    },
-    {
-      "metadata": {
-<<<<<<< HEAD
-        "name": "redshiftAsyncQueryDataSupport",
-        "resourceVersion": "1710775442129",
-        "creationTimestamp": "2024-03-18T15:24:02Z"
-      },
-      "spec": {
-        "description": "Enable async query data support for Redshift",
-        "stage": "GA",
-        "codeowner": "@grafana/aws-datasources"
-=======
-        "name": "lokiMetricDataplane",
-        "resourceVersion": "1711130211436",
-        "creationTimestamp": "2024-03-22T17:56:51Z"
-      },
-      "spec": {
-        "description": "Changes metric responses from Loki to be compliant with the dataplane specification.",
-        "stage": "GA",
-        "codeowner": "@grafana/observability-logs",
-        "allowSelfServe": true
->>>>>>> 36ee1571
-      }
-    },
-    {
-      "metadata": {
-<<<<<<< HEAD
-        "name": "prometheusMetricEncyclopedia",
-        "resourceVersion": "1710775442129",
-        "creationTimestamp": "2024-03-18T15:24:02Z"
-      },
-      "spec": {
-        "description": "Adds the metrics explorer component to the Prometheus query builder as an option in metric select",
-        "stage": "GA",
-        "codeowner": "@grafana/observability-metrics",
-        "frontend": true,
-        "allowSelfServe": true
-=======
-        "name": "enableNativeHTTPHistogram",
-        "resourceVersion": "1711130211436",
-        "creationTimestamp": "2024-03-22T17:56:51Z"
-      },
-      "spec": {
-        "description": "Enables native HTTP Histograms",
-        "stage": "experimental",
-        "codeowner": "@grafana/hosted-grafana-team"
->>>>>>> 36ee1571
-      }
-    },
-    {
-      "metadata": {
-<<<<<<< HEAD
-        "name": "emailVerificationEnforcement",
-        "resourceVersion": "1710775442129",
-        "creationTimestamp": "2024-03-18T15:24:02Z"
-      },
-      "spec": {
-        "description": "Force email verification for users, even when authenticating through sso.",
-        "stage": "experimental",
-        "codeowner": "@grafana/identity-access-team",
-        "hideFromAdminPage": true,
-        "hideFromDocs": true
-=======
-        "name": "showDashboardValidationWarnings",
-        "resourceVersion": "1711130211436",
-        "creationTimestamp": "2024-03-22T17:56:51Z"
-      },
-      "spec": {
-        "description": "Show warnings when dashboards do not validate against the schema",
-        "stage": "experimental",
-        "codeowner": "@grafana/dashboards-squad"
->>>>>>> 36ee1571
-      }
-    },
-    {
-      "metadata": {
-<<<<<<< HEAD
-        "name": "frontendSandboxMonitorOnly",
-        "resourceVersion": "1710775442129",
-        "creationTimestamp": "2024-03-18T15:24:02Z"
-      },
-      "spec": {
-        "description": "Enables monitor only in the plugin frontend sandbox (if enabled)",
-        "stage": "experimental",
-        "codeowner": "@grafana/plugins-platform-backend",
-=======
-        "name": "unifiedRequestLog",
-        "resourceVersion": "1711130211436",
-        "creationTimestamp": "2024-03-22T17:56:51Z"
-      },
-      "spec": {
-        "description": "Writes error logs to the request logger",
-        "stage": "experimental",
-        "codeowner": "@grafana/backend-platform"
-      }
-    },
-    {
-      "metadata": {
-        "name": "prometheusPromQAIL",
-        "resourceVersion": "1711130211436",
-        "creationTimestamp": "2024-03-22T17:56:51Z"
-      },
-      "spec": {
-        "description": "Prometheus and AI/ML to assist users in creating a query",
-        "stage": "experimental",
-        "codeowner": "@grafana/observability-metrics",
->>>>>>> 36ee1571
-        "frontend": true
-      }
-    },
-    {
-      "metadata": {
-<<<<<<< HEAD
-        "name": "lokiFormatQuery",
-        "resourceVersion": "1710775442129",
-        "creationTimestamp": "2024-03-18T15:24:02Z"
-      },
-      "spec": {
-        "description": "Enables the ability to format Loki queries",
-        "stage": "experimental",
-        "codeowner": "@grafana/observability-logs",
-        "frontend": true
-=======
-        "name": "alertingSimplifiedRouting",
-        "resourceVersion": "1711130211436",
-        "creationTimestamp": "2024-03-22T17:56:51Z"
-      },
-      "spec": {
-        "description": "Enables users to easily configure alert notifications by specifying a contact point directly when editing or creating an alert rule",
-        "stage": "GA",
-        "codeowner": "@grafana/alerting-squad"
->>>>>>> 36ee1571
-      }
-    },
-    {
-      "metadata": {
-<<<<<<< HEAD
-        "name": "canvasPanelPanZoom",
-        "resourceVersion": "1710775442129",
-        "creationTimestamp": "2024-03-18T15:24:02Z"
-      },
-      "spec": {
-        "description": "Allow pan and zoom in canvas panel",
-=======
-        "name": "newVizTooltips",
-        "resourceVersion": "1711130211436",
-        "creationTimestamp": "2024-03-22T17:56:51Z"
-      },
-      "spec": {
-        "description": "New visualizations tooltips UX",
->>>>>>> 36ee1571
-        "stage": "preview",
-        "codeowner": "@grafana/dataviz-squad",
-        "frontend": true
-      }
-    },
-    {
-      "metadata": {
-<<<<<<< HEAD
-        "name": "tableSharedCrosshair",
-        "resourceVersion": "1710775442129",
-        "creationTimestamp": "2024-03-18T15:24:02Z"
-      },
-      "spec": {
-        "description": "Enables shared crosshair in table panel",
-        "stage": "experimental",
-        "codeowner": "@grafana/dataviz-squad",
-        "frontend": true
-=======
-        "name": "influxdbRunQueriesInParallel",
-        "resourceVersion": "1711130211436",
-        "creationTimestamp": "2024-03-22T17:56:51Z"
-      },
-      "spec": {
-        "description": "Enables running InfluxDB Influxql queries in parallel",
-        "stage": "privatePreview",
-        "codeowner": "@grafana/observability-metrics"
->>>>>>> 36ee1571
-      }
-    },
-    {
-      "metadata": {
-<<<<<<< HEAD
-        "name": "angularDeprecationUI",
-        "resourceVersion": "1710775442129",
-        "creationTimestamp": "2024-03-18T15:24:02Z"
-      },
-      "spec": {
-        "description": "Display Angular warnings in dashboards and panels",
-        "stage": "GA",
-        "codeowner": "@grafana/plugins-platform-backend",
-        "frontend": true
-=======
-        "name": "disableAngular",
-        "resourceVersion": "1711130211436",
-        "creationTimestamp": "2024-03-22T17:56:51Z"
-      },
-      "spec": {
-        "description": "Dynamic flag to disable angular at runtime. The preferred method is to set `angular_support_enabled` to `false` in the [security] settings, which allows you to change the state at runtime.",
-        "stage": "preview",
-        "codeowner": "@grafana/dataviz-squad",
-        "frontend": true,
-        "hideFromAdminPage": true
->>>>>>> 36ee1571
-      }
-    },
-    {
-      "metadata": {
-<<<<<<< HEAD
-        "name": "disableSecretsCompatibility",
-        "resourceVersion": "1710775442129",
-        "creationTimestamp": "2024-03-18T15:24:02Z"
-=======
-        "name": "influxqlStreamingParser",
-        "resourceVersion": "1711130211436",
-        "creationTimestamp": "2024-03-22T17:56:51Z"
->>>>>>> 36ee1571
-      },
-      "spec": {
-        "description": "Disable duplicated secret storage in legacy tables",
-        "stage": "experimental",
-        "codeowner": "@grafana/hosted-grafana-team",
-        "requiresRestart": true
-      }
-    },
-    {
-      "metadata": {
-<<<<<<< HEAD
-        "name": "influxdbBackendMigration",
-        "resourceVersion": "1710775442129",
-        "creationTimestamp": "2024-03-18T15:24:02Z"
-      },
-      "spec": {
-        "description": "Query InfluxDB InfluxQL without the proxy",
-        "stage": "GA",
-        "codeowner": "@grafana/observability-metrics",
-        "frontend": true
-=======
-        "name": "alertStateHistoryLokiSecondary",
-        "resourceVersion": "1711130211436",
-        "creationTimestamp": "2024-03-22T17:56:51Z"
-      },
-      "spec": {
-        "description": "Enable Grafana to write alert state history to an external Loki instance in addition to Grafana annotations.",
-        "stage": "experimental",
-        "codeowner": "@grafana/alerting-squad"
->>>>>>> 36ee1571
-      }
-    },
-    {
-      "metadata": {
-<<<<<<< HEAD
-        "name": "prometheusIncrementalQueryInstrumentation",
-        "resourceVersion": "1710775442129",
-        "creationTimestamp": "2024-03-18T15:24:02Z"
-      },
-      "spec": {
-        "description": "Adds RudderStack events to incremental queries",
-        "stage": "experimental",
-        "codeowner": "@grafana/observability-metrics",
-=======
-        "name": "metricsSummary",
-        "resourceVersion": "1711130211436",
-        "creationTimestamp": "2024-03-22T17:56:51Z"
-      },
-      "spec": {
-        "description": "Enables metrics summary queries in the Tempo data source",
-        "stage": "experimental",
-        "codeowner": "@grafana/observability-traces-and-profiling",
->>>>>>> 36ee1571
-        "frontend": true
-      }
-    },
-    {
-      "metadata": {
-<<<<<<< HEAD
-        "name": "transformationsRedesign",
-        "resourceVersion": "1710775442129",
-        "creationTimestamp": "2024-03-18T15:24:02Z"
-      },
-      "spec": {
-        "description": "Enables the transformations redesign",
-        "stage": "GA",
-        "codeowner": "@grafana/observability-metrics",
-        "frontend": true,
-        "allowSelfServe": true
-=======
-        "name": "alertingQueryOptimization",
-        "resourceVersion": "1711130211436",
-        "creationTimestamp": "2024-03-22T17:56:51Z"
-      },
-      "spec": {
-        "description": "Optimizes eligible queries in order to reduce load on datasources",
-        "stage": "GA",
-        "codeowner": "@grafana/alerting-squad"
->>>>>>> 36ee1571
-      }
-    },
-    {
-      "metadata": {
-<<<<<<< HEAD
-        "name": "prometheusConfigOverhaulAuth",
-        "resourceVersion": "1710775442129",
-        "creationTimestamp": "2024-03-18T15:24:02Z"
-=======
-        "name": "promQLScope",
-        "resourceVersion": "1711130211436",
-        "creationTimestamp": "2024-03-22T17:56:51Z"
->>>>>>> 36ee1571
-      },
-      "spec": {
-        "description": "In-development feature that will allow injection of labels into prometheus queries.",
-        "stage": "experimental",
-        "codeowner": "@grafana/observability-metrics"
-      }
-    },
-    {
-      "metadata": {
-<<<<<<< HEAD
-        "name": "autoMigrateOldPanels",
-        "resourceVersion": "1710775442129",
-        "creationTimestamp": "2024-03-18T15:24:02Z"
-      },
-      "spec": {
-        "description": "Migrate old angular panels to supported versions (graph, table-old, worldmap, etc)",
-        "stage": "preview",
-        "codeowner": "@grafana/dataviz-squad",
-        "frontend": true
-=======
-        "name": "lokiLogsDataplane",
-        "resourceVersion": "1711130211436",
-        "creationTimestamp": "2024-03-22T17:56:51Z"
-      },
-      "spec": {
-        "description": "Changes logs responses from Loki to be compliant with the dataplane specification.",
-        "stage": "experimental",
-        "codeowner": "@grafana/observability-logs"
->>>>>>> 36ee1571
-      }
-    },
-    {
-      "metadata": {
-<<<<<<< HEAD
-        "name": "autoMigrateTablePanel",
-        "resourceVersion": "1710775442129",
-        "creationTimestamp": "2024-03-18T15:24:02Z"
-      },
-      "spec": {
-        "description": "Migrate old table panel to supported table panel - broken out from autoMigrateOldPanels to enable granular tracking",
-        "stage": "preview",
-        "codeowner": "@grafana/dataviz-squad",
-=======
-        "name": "pluginsFrontendSandbox",
-        "resourceVersion": "1711130211436",
-        "creationTimestamp": "2024-03-22T17:56:51Z"
-      },
-      "spec": {
-        "description": "Enables the plugins frontend sandbox",
-        "stage": "experimental",
-        "codeowner": "@grafana/plugins-platform-backend",
->>>>>>> 36ee1571
-        "frontend": true
-      }
-    },
-    {
-      "metadata": {
-<<<<<<< HEAD
-        "name": "topnav",
-        "resourceVersion": "1710775442129",
-        "creationTimestamp": "2024-03-18T15:24:02Z"
-      },
-      "spec": {
-        "description": "Enables topnav support in external plugins. The new Grafana navigation cannot be disabled.",
-        "stage": "deprecated",
-        "codeowner": "@grafana/grafana-frontend-platform"
-=======
-        "name": "prometheusIncrementalQueryInstrumentation",
-        "resourceVersion": "1711130211436",
-        "creationTimestamp": "2024-03-22T17:56:51Z"
-      },
-      "spec": {
-        "description": "Adds RudderStack events to incremental queries",
-        "stage": "experimental",
-        "codeowner": "@grafana/observability-metrics",
-        "frontend": true
->>>>>>> 36ee1571
-      }
-    },
-    {
-      "metadata": {
-<<<<<<< HEAD
-        "name": "pdfTables",
-        "resourceVersion": "1710775442129",
-        "creationTimestamp": "2024-03-18T15:24:02Z"
-      },
-      "spec": {
-        "description": "Enables generating table data as PDF in reporting",
-        "stage": "preview",
-        "codeowner": "@grafana/sharing-squad"
-=======
-        "name": "panelTitleSearchInV1",
-        "resourceVersion": "1711130211436",
-        "creationTimestamp": "2024-03-22T17:56:51Z"
-      },
-      "spec": {
-        "description": "Enable searching for dashboards using panel title in search v1",
-        "stage": "experimental",
-        "codeowner": "@grafana/backend-platform",
-        "requiresDevMode": true
->>>>>>> 36ee1571
-      }
-    },
-    {
-      "metadata": {
-<<<<<<< HEAD
-        "name": "onPremToCloudMigrations",
-        "resourceVersion": "1710775442129",
-        "creationTimestamp": "2024-03-18T15:24:02Z"
-      },
-      "spec": {
-        "description": "In-development feature that will allow users to easily migrate their on-prem Grafana instances to Grafana Cloud.",
-        "stage": "experimental",
-        "codeowner": "@grafana/grafana-operator-experience-squad"
-=======
-        "name": "pluginsDynamicAngularDetectionPatterns",
-        "resourceVersion": "1711130211436",
-        "creationTimestamp": "2024-03-22T17:56:51Z"
-      },
-      "spec": {
-        "description": "Enables fetching Angular detection patterns for plugins from GCOM and fallback to hardcoded ones",
-        "stage": "GA",
-        "codeowner": "@grafana/plugins-platform-backend"
->>>>>>> 36ee1571
-      }
-    },
-    {
-      "metadata": {
-<<<<<<< HEAD
-        "name": "lokiQuerySplittingConfig",
-        "resourceVersion": "1710775442129",
-        "creationTimestamp": "2024-03-18T15:24:02Z"
-      },
-      "spec": {
-        "description": "Give users the option to configure split durations for Loki queries",
-        "stage": "experimental",
-        "codeowner": "@grafana/observability-logs",
-=======
-        "name": "pluginsAPIMetrics",
-        "resourceVersion": "1711130211436",
-        "creationTimestamp": "2024-03-22T17:56:51Z"
-      },
-      "spec": {
-        "description": "Sends metrics of public grafana packages usage by plugins",
-        "stage": "experimental",
-        "codeowner": "@grafana/plugins-platform-backend",
->>>>>>> 36ee1571
-        "frontend": true
-      }
-    },
-    {
-      "metadata": {
-<<<<<<< HEAD
-        "name": "autoMigrateGraphPanel",
-        "resourceVersion": "1710775442129",
-        "creationTimestamp": "2024-03-18T15:24:02Z"
-      },
-      "spec": {
-        "description": "Migrate old graph panel to supported time series panel - broken out from autoMigrateOldPanels to enable granular tracking",
-=======
-        "name": "awsAsyncQueryCaching",
-        "resourceVersion": "1711130211436",
-        "creationTimestamp": "2024-03-22T17:56:51Z"
-      },
-      "spec": {
-        "description": "Enable caching for async queries for Redshift and Athena. Requires that the datasource has caching and async query support enabled",
-        "stage": "GA",
-        "codeowner": "@grafana/aws-datasources"
-      }
-    },
-    {
-      "metadata": {
-        "name": "autoMigrateStatPanel",
-        "resourceVersion": "1711130211436",
-        "creationTimestamp": "2024-03-22T17:56:51Z"
-      },
-      "spec": {
-        "description": "Migrate old stat panel to supported stat panel - broken out from autoMigrateOldPanels to enable granular tracking",
->>>>>>> 36ee1571
-        "stage": "preview",
-        "codeowner": "@grafana/dataviz-squad",
-        "frontend": true
-      }
-    },
-    {
-      "metadata": {
-<<<<<<< HEAD
-        "name": "autoMigrateWorldmapPanel",
-        "resourceVersion": "1710775442129",
-        "creationTimestamp": "2024-03-18T15:24:02Z"
-      },
-      "spec": {
-        "description": "Migrate old worldmap panel to supported geomap panel - broken out from autoMigrateOldPanels to enable granular tracking",
-        "stage": "preview",
-        "codeowner": "@grafana/dataviz-squad",
-        "frontend": true
-      }
-    },
-    {
-      "metadata": {
-        "name": "alertingNoNormalState",
-        "resourceVersion": "1710775442129",
-        "creationTimestamp": "2024-03-18T15:24:02Z"
-      },
-      "spec": {
-        "description": "Stop maintaining state of alerts that are not firing",
-        "stage": "preview",
-        "codeowner": "@grafana/alerting-squad",
-        "hideFromAdminPage": true
-=======
-        "name": "dataplaneFrontendFallback",
-        "resourceVersion": "1711130211436",
-        "creationTimestamp": "2024-03-22T17:56:51Z"
-      },
-      "spec": {
-        "description": "Support dataplane contract field name change for transformations and field name matchers where the name is different",
-        "stage": "GA",
-        "codeowner": "@grafana/observability-metrics",
-        "frontend": true,
-        "allowSelfServe": true
->>>>>>> 36ee1571
-      }
-    },
-    {
-      "metadata": {
-<<<<<<< HEAD
-        "name": "individualCookiePreferences",
-        "resourceVersion": "1710775442129",
-        "creationTimestamp": "2024-03-18T15:24:02Z"
-      },
-      "spec": {
-        "description": "Support overriding cookie preferences per user",
-        "stage": "experimental",
-        "codeowner": "@grafana/backend-platform"
-=======
-        "name": "enableDatagridEditing",
-        "resourceVersion": "1711130211436",
-        "creationTimestamp": "2024-03-22T17:56:51Z"
-      },
-      "spec": {
-        "description": "Enables the edit functionality in the datagrid panel",
-        "stage": "preview",
-        "codeowner": "@grafana/dataviz-squad",
-        "frontend": true
->>>>>>> 36ee1571
-      }
-    },
-    {
-      "metadata": {
-<<<<<<< HEAD
-        "name": "sqlDatasourceDatabaseSelection",
-        "resourceVersion": "1710775442129",
-        "creationTimestamp": "2024-03-18T15:24:02Z"
-      },
-      "spec": {
-        "description": "Enables previous SQL data source dataset dropdown behavior",
-        "stage": "preview",
-        "codeowner": "@grafana/dataviz-squad",
-        "frontend": true,
-        "hideFromAdminPage": true
-=======
-        "name": "vizAndWidgetSplit",
-        "resourceVersion": "1711130211436",
-        "creationTimestamp": "2024-03-22T17:56:51Z"
-      },
-      "spec": {
-        "description": "Split panels between visualizations and widgets",
-        "stage": "experimental",
-        "codeowner": "@grafana/dashboards-squad",
-        "frontend": true
->>>>>>> 36ee1571
-      }
-    },
-    {
-      "metadata": {
-<<<<<<< HEAD
-        "name": "grafanaAPIServerEnsureKubectlAccess",
-        "resourceVersion": "1710775442129",
-        "creationTimestamp": "2024-03-18T15:24:02Z"
-      },
-      "spec": {
-        "description": "Start an additional https handler and write kubectl options",
-        "stage": "experimental",
-        "codeowner": "@grafana/grafana-app-platform-squad",
-        "requiresDevMode": true,
-        "requiresRestart": true
-=======
-        "name": "logsExploreTableVisualisation",
-        "resourceVersion": "1711130211436",
-        "creationTimestamp": "2024-03-22T17:56:51Z"
-      },
-      "spec": {
-        "description": "A table visualisation for logs in Explore",
-        "stage": "GA",
-        "codeowner": "@grafana/observability-logs",
-        "frontend": true
->>>>>>> 36ee1571
-      }
-    },
-    {
-      "metadata": {
-<<<<<<< HEAD
-        "name": "configurableSchedulerTick",
-        "resourceVersion": "1710775442129",
-        "creationTimestamp": "2024-03-18T15:24:02Z"
-      },
-      "spec": {
-        "description": "Enable changing the scheduler base interval via configuration option unified_alerting.scheduler_tick_interval",
-        "stage": "experimental",
-        "codeowner": "@grafana/alerting-squad",
-        "requiresRestart": true,
-        "hideFromDocs": true
-=======
-        "name": "traceQLStreaming",
-        "resourceVersion": "1711130211436",
-        "creationTimestamp": "2024-03-22T17:56:51Z"
-      },
-      "spec": {
-        "description": "Enables response streaming of TraceQL queries of the Tempo data source",
-        "stage": "GA",
-        "codeowner": "@grafana/observability-traces-and-profiling",
-        "frontend": true
->>>>>>> 36ee1571
-      }
-    },
-    {
-      "metadata": {
-<<<<<<< HEAD
-        "name": "panelTitleSearchInV1",
-        "resourceVersion": "1710775442129",
-        "creationTimestamp": "2024-03-18T15:24:02Z"
-      },
-      "spec": {
-        "description": "Enable searching for dashboards using panel title in search v1",
-        "stage": "experimental",
-        "codeowner": "@grafana/backend-platform",
-        "requiresDevMode": true
-=======
-        "name": "ssoSettingsSAML",
-        "resourceVersion": "1711130211436",
-        "creationTimestamp": "2024-03-22T17:56:51Z"
-      },
-      "spec": {
-        "description": "Use the new SSO Settings API to configure the SAML connector",
-        "stage": "experimental",
-        "codeowner": "@grafana/identity-access-team",
-        "hideFromAdminPage": true,
-        "hideFromDocs": true
->>>>>>> 36ee1571
-      }
-    },
-    {
-      "metadata": {
-<<<<<<< HEAD
-        "name": "kubernetesAggregator",
-        "resourceVersion": "1710775442129",
-        "creationTimestamp": "2024-03-18T15:24:02Z"
-      },
-      "spec": {
-        "description": "Enable grafana aggregator",
-        "stage": "experimental",
-        "codeowner": "@grafana/grafana-app-platform-squad",
-        "requiresRestart": true
-=======
-        "name": "nestedFolderPicker",
-        "resourceVersion": "1711130211436",
-        "creationTimestamp": "2024-03-22T17:56:51Z"
-      },
-      "spec": {
-        "description": "Enables the new folder picker to work with nested folders. Requires the nestedFolders feature toggle",
-        "stage": "GA",
-        "codeowner": "@grafana/grafana-frontend-platform",
-        "frontend": true,
-        "allowSelfServe": true
->>>>>>> 36ee1571
-      }
-    },
-    {
-      "metadata": {
-<<<<<<< HEAD
-        "name": "publicDashboards",
-        "resourceVersion": "1710775442129",
-        "creationTimestamp": "2024-03-18T15:24:02Z"
-      },
-      "spec": {
-        "description": "[Deprecated] Public dashboards are now enabled by default; to disable them, use the configuration setting. This feature toggle will be removed in the next major version.",
-        "stage": "GA",
-        "codeowner": "@grafana/sharing-squad",
-        "allowSelfServe": true
-=======
-        "name": "alertingNoNormalState",
-        "resourceVersion": "1711130211436",
-        "creationTimestamp": "2024-03-22T17:56:51Z"
-      },
-      "spec": {
-        "description": "Stop maintaining state of alerts that are not firing",
-        "stage": "preview",
-        "codeowner": "@grafana/alerting-squad",
-        "hideFromAdminPage": true
->>>>>>> 36ee1571
-      }
-    },
-    {
-      "metadata": {
-<<<<<<< HEAD
-        "name": "canvasPanelNesting",
-        "resourceVersion": "1710775442129",
-        "creationTimestamp": "2024-03-18T15:24:02Z"
-      },
-      "spec": {
-        "description": "Allow elements nesting",
-        "stage": "experimental",
-        "codeowner": "@grafana/dataviz-squad",
-        "frontend": true,
-        "hideFromAdminPage": true
-=======
-        "name": "alertStateHistoryLokiPrimary",
-        "resourceVersion": "1711130211436",
-        "creationTimestamp": "2024-03-22T17:56:51Z"
-      },
-      "spec": {
-        "description": "Enable a remote Loki instance as the primary source for state history reads.",
-        "stage": "experimental",
-        "codeowner": "@grafana/alerting-squad"
->>>>>>> 36ee1571
-      }
-    },
-    {
-      "metadata": {
-<<<<<<< HEAD
-        "name": "nestedFolders",
-        "resourceVersion": "1710775442129",
-        "creationTimestamp": "2024-03-18T15:24:02Z"
-      },
-      "spec": {
-        "description": "Enable folder nesting",
-        "stage": "preview",
-        "codeowner": "@grafana/backend-platform"
-=======
-        "name": "awsDatasourcesTempCredentials",
-        "resourceVersion": "1711130211436",
-        "creationTimestamp": "2024-03-22T17:56:51Z"
-      },
-      "spec": {
-        "description": "Support temporary security credentials in AWS plugins for Grafana Cloud customers",
-        "stage": "experimental",
-        "codeowner": "@grafana/aws-datasources"
->>>>>>> 36ee1571
-      }
-    },
-    {
-      "metadata": {
-<<<<<<< HEAD
-        "name": "metricsSummary",
-        "resourceVersion": "1710775442129",
-        "creationTimestamp": "2024-03-18T15:24:02Z"
-      },
-      "spec": {
-        "description": "Enables metrics summary queries in the Tempo data source",
-        "stage": "experimental",
-        "codeowner": "@grafana/observability-traces-and-profiling",
-        "frontend": true
-=======
-        "name": "permissionsFilterRemoveSubquery",
-        "resourceVersion": "1711130211436",
-        "creationTimestamp": "2024-03-22T17:56:51Z"
-      },
-      "spec": {
-        "description": "Alternative permission filter implementation that does not use subqueries for fetching the dashboard folder",
-        "stage": "experimental",
-        "codeowner": "@grafana/backend-platform"
->>>>>>> 36ee1571
-      }
-    },
-    {
-      "metadata": {
-<<<<<<< HEAD
-        "name": "lokiStructuredMetadata",
-        "resourceVersion": "1710775442129",
-        "creationTimestamp": "2024-03-18T15:24:02Z"
-=======
-        "name": "ssoSettingsApi",
-        "resourceVersion": "1711130211436",
-        "creationTimestamp": "2024-03-22T17:56:51Z"
->>>>>>> 36ee1571
-      },
-      "spec": {
-        "description": "Enables the loki data source to request structured metadata from the Loki server",
-        "stage": "GA",
-        "codeowner": "@grafana/observability-logs"
-      }
-    },
-    {
-      "metadata": {
-<<<<<<< HEAD
-        "name": "prometheusDataplane",
-        "resourceVersion": "1710775442129",
-        "creationTimestamp": "2024-03-18T15:24:02Z"
-      },
-      "spec": {
-        "description": "Changes responses to from Prometheus to be compliant with the dataplane specification. In particular, when this feature toggle is active, the numeric `Field.Name` is set from 'Value' to the value of the `__name__` label.",
-        "stage": "GA",
-        "codeowner": "@grafana/observability-metrics",
-        "allowSelfServe": true
-=======
-        "name": "renderAuthJWT",
-        "resourceVersion": "1711130211436",
-        "creationTimestamp": "2024-03-22T17:56:51Z"
-      },
-      "spec": {
-        "description": "Uses JWT-based auth for rendering instead of relying on remote cache",
-        "stage": "preview",
-        "codeowner": "@grafana/grafana-as-code",
-        "hideFromAdminPage": true
->>>>>>> 36ee1571
-      }
-    },
-    {
-      "metadata": {
-<<<<<<< HEAD
-        "name": "recoveryThreshold",
-        "resourceVersion": "1710775442129",
-        "creationTimestamp": "2024-03-18T15:24:02Z"
-      },
-      "spec": {
-        "description": "Enables feature recovery threshold (aka hysteresis) for threshold server-side expression",
-        "stage": "GA",
-        "codeowner": "@grafana/alerting-squad",
-        "requiresRestart": true
-=======
-        "name": "enableElasticsearchBackendQuerying",
-        "resourceVersion": "1711130211436",
-        "creationTimestamp": "2024-03-22T17:56:51Z"
-      },
-      "spec": {
-        "description": "Enable the processing of queries and responses in the Elasticsearch data source through backend",
-        "stage": "GA",
-        "codeowner": "@grafana/observability-logs",
-        "allowSelfServe": true
->>>>>>> 36ee1571
-      }
-    },
-    {
-      "metadata": {
-<<<<<<< HEAD
-        "name": "lokiQueryHints",
-        "resourceVersion": "1710775442129",
-        "creationTimestamp": "2024-03-18T15:24:02Z"
-      },
-      "spec": {
-        "description": "Enables query hints for Loki",
-        "stage": "GA",
-        "codeowner": "@grafana/observability-logs",
-        "frontend": true
-=======
-        "name": "sqlDatasourceDatabaseSelection",
-        "resourceVersion": "1711130211436",
-        "creationTimestamp": "2024-03-22T17:56:51Z"
-      },
-      "spec": {
-        "description": "Enables previous SQL data source dataset dropdown behavior",
-        "stage": "preview",
-        "codeowner": "@grafana/dataviz-squad",
-        "frontend": true,
-        "hideFromAdminPage": true
->>>>>>> 36ee1571
-      }
-    },
-    {
-      "metadata": {
-<<<<<<< HEAD
-        "name": "newVizTooltips",
-        "resourceVersion": "1710775442129",
-        "creationTimestamp": "2024-03-18T15:24:02Z"
-=======
-        "name": "lokiRunQueriesInParallel",
-        "resourceVersion": "1711130211436",
-        "creationTimestamp": "2024-03-22T17:56:51Z"
->>>>>>> 36ee1571
-      },
-      "spec": {
-        "description": "New visualizations tooltips UX",
-        "stage": "preview",
-        "codeowner": "@grafana/dataviz-squad",
-        "frontend": true
-      }
-    },
-    {
-      "metadata": {
-<<<<<<< HEAD
-        "name": "lokiMetricDataplane",
-        "resourceVersion": "1710775442129",
-        "creationTimestamp": "2024-03-18T15:24:02Z"
-      },
-      "spec": {
-        "description": "Changes metric responses from Loki to be compliant with the dataplane specification.",
-        "stage": "GA",
-        "codeowner": "@grafana/observability-logs",
-        "allowSelfServe": true
-=======
-        "name": "tableSharedCrosshair",
-        "resourceVersion": "1711130211436",
-        "creationTimestamp": "2024-03-22T17:56:51Z"
-      },
-      "spec": {
-        "description": "Enables shared crosshair in table panel",
-        "stage": "experimental",
-        "codeowner": "@grafana/dataviz-squad",
-        "frontend": true
->>>>>>> 36ee1571
-      }
-    },
-    {
-      "metadata": {
-<<<<<<< HEAD
-        "name": "alertingSimplifiedRouting",
-        "resourceVersion": "1710775442129",
-        "creationTimestamp": "2024-03-18T15:24:02Z"
-      },
-      "spec": {
-        "description": "Enables users to easily configure alert notifications by specifying a contact point directly when editing or creating an alert rule",
-        "stage": "preview",
-        "codeowner": "@grafana/alerting-squad"
-=======
-        "name": "expressionParser",
-        "resourceVersion": "1711130211436",
-        "creationTimestamp": "2024-03-22T17:56:51Z"
-      },
-      "spec": {
-        "description": "Enable new expression parser",
-        "stage": "experimental",
-        "codeowner": "@grafana/grafana-app-platform-squad",
-        "requiresRestart": true
->>>>>>> 36ee1571
-      }
-    },
-    {
-      "metadata": {
-<<<<<<< HEAD
-        "name": "newFolderPicker",
-        "resourceVersion": "1710775442129",
-        "creationTimestamp": "2024-03-18T15:24:02Z"
-      },
-      "spec": {
-        "description": "Enables the nested folder picker without having nested folders enabled",
-        "stage": "experimental",
-        "codeowner": "@grafana/grafana-frontend-platform",
-        "frontend": true
-=======
-        "name": "storage",
-        "resourceVersion": "1711130211436",
-        "creationTimestamp": "2024-03-22T17:56:51Z"
-      },
-      "spec": {
-        "description": "Configurable storage for dashboards, datasources, and resources",
-        "stage": "experimental",
-        "codeowner": "@grafana/grafana-app-platform-squad"
->>>>>>> 36ee1571
-      }
-    },
-    {
-      "metadata": {
-<<<<<<< HEAD
-        "name": "aiGeneratedDashboardChanges",
-        "resourceVersion": "1710775442129",
-        "creationTimestamp": "2024-03-18T15:24:02Z"
-      },
-      "spec": {
-        "description": "Enable AI powered features for dashboards to auto-summary changes when saving",
-        "stage": "experimental",
-        "codeowner": "@grafana/dashboards-squad",
-        "frontend": true
-=======
-        "name": "logsContextDatasourceUi",
-        "resourceVersion": "1711130211436",
-        "creationTimestamp": "2024-03-22T17:56:51Z"
-      },
-      "spec": {
-        "description": "Allow datasource to provide custom UI for context view",
-        "stage": "GA",
-        "codeowner": "@grafana/observability-logs",
-        "frontend": true,
-        "allowSelfServe": true
->>>>>>> 36ee1571
-      }
-    },
-    {
-      "metadata": {
-<<<<<<< HEAD
-        "name": "addFieldFromCalculationStatFunctions",
-        "resourceVersion": "1710775442129",
-        "creationTimestamp": "2024-03-18T15:24:02Z"
-      },
-      "spec": {
-        "description": "Add cumulative and window functions to the add field from calculation transformation",
-        "stage": "preview",
-        "codeowner": "@grafana/dataviz-squad",
-        "frontend": true
-=======
-        "name": "prometheusConfigOverhaulAuth",
-        "resourceVersion": "1711130211436",
-        "creationTimestamp": "2024-03-22T17:56:51Z"
-      },
-      "spec": {
-        "description": "Update the Prometheus configuration page with the new auth component",
-        "stage": "GA",
-        "codeowner": "@grafana/observability-metrics"
->>>>>>> 36ee1571
-      }
-    },
-    {
-      "metadata": {
-<<<<<<< HEAD
-        "name": "dashboardSceneSolo",
-        "resourceVersion": "1710775442129",
-        "creationTimestamp": "2024-03-18T15:24:02Z"
-      },
-      "spec": {
-        "description": "Enables rendering dashboards using scenes for solo panels",
-        "stage": "experimental",
-        "codeowner": "@grafana/dashboards-squad",
-=======
-        "name": "betterPageScrolling",
-        "resourceVersion": "1711130211436",
-        "creationTimestamp": "2024-03-22T17:56:51Z"
-      },
-      "spec": {
-        "description": "Removes CustomScrollbar from the UI, relying on native browser scrollbars",
-        "stage": "GA",
-        "codeowner": "@grafana/grafana-frontend-platform",
->>>>>>> 36ee1571
-        "frontend": true
-      }
-    },
-    {
-      "metadata": {
-<<<<<<< HEAD
-        "name": "disableAngular",
-        "resourceVersion": "1710775442129",
-        "creationTimestamp": "2024-03-18T15:24:02Z"
-      },
-      "spec": {
-        "description": "Dynamic flag to disable angular at runtime. The preferred method is to set `angular_support_enabled` to `false` in the [security] settings, which allows you to change the state at runtime.",
-        "stage": "preview",
-        "codeowner": "@grafana/dataviz-squad",
-        "frontend": true,
-        "hideFromAdminPage": true
-=======
-        "name": "alertmanagerRemoteSecondary",
-        "resourceVersion": "1711130211436",
-        "creationTimestamp": "2024-03-22T17:56:51Z"
-      },
-      "spec": {
-        "description": "Enable Grafana to sync configuration and state with a remote Alertmanager.",
-        "stage": "experimental",
-        "codeowner": "@grafana/alerting-squad"
->>>>>>> 36ee1571
-      }
-    },
-    {
-      "metadata": {
-<<<<<<< HEAD
-        "name": "athenaAsyncQueryDataSupport",
-        "resourceVersion": "1710775442129",
-        "creationTimestamp": "2024-03-18T15:24:02Z"
-      },
-      "spec": {
-        "description": "Enable async query data support for Athena",
-        "stage": "GA",
-        "codeowner": "@grafana/aws-datasources",
-        "frontend": true
-=======
-        "name": "panelFilterVariable",
-        "resourceVersion": "1711130211436",
-        "creationTimestamp": "2024-03-22T17:56:51Z"
-      },
-      "spec": {
-        "description": "Enables use of the `systemPanelFilterVar` variable to filter panels in a dashboard",
-        "stage": "experimental",
-        "codeowner": "@grafana/dashboards-squad",
-        "frontend": true,
-        "hideFromDocs": true
->>>>>>> 36ee1571
-      }
-    },
-    {
-      "metadata": {
-<<<<<<< HEAD
-        "name": "influxqlStreamingParser",
-        "resourceVersion": "1710775442129",
-        "creationTimestamp": "2024-03-18T15:24:02Z"
-      },
-      "spec": {
-        "description": "Enable streaming JSON parser for InfluxDB datasource InfluxQL query language",
-        "stage": "experimental",
-        "codeowner": "@grafana/observability-metrics"
-=======
-        "name": "datasourceQueryMultiStatus",
-        "resourceVersion": "1711130211436",
-        "creationTimestamp": "2024-03-22T17:56:51Z"
-      },
-      "spec": {
-        "description": "Introduce HTTP 207 Multi Status for api/ds/query",
-        "stage": "experimental",
-        "codeowner": "@grafana/plugins-platform-backend"
->>>>>>> 36ee1571
-      }
-    },
-    {
-      "metadata": {
-<<<<<<< HEAD
-        "name": "dataplaneFrontendFallback",
-        "resourceVersion": "1710775442129",
-        "creationTimestamp": "2024-03-18T15:24:02Z"
-      },
-      "spec": {
-        "description": "Support dataplane contract field name change for transformations and field name matchers where the name is different",
-        "stage": "GA",
-        "codeowner": "@grafana/observability-metrics",
-        "frontend": true,
-        "allowSelfServe": true
-=======
-        "name": "autoMigrateWorldmapPanel",
-        "resourceVersion": "1711130211436",
-        "creationTimestamp": "2024-03-22T17:56:51Z"
-      },
-      "spec": {
-        "description": "Migrate old worldmap panel to supported geomap panel - broken out from autoMigrateOldPanels to enable granular tracking",
-        "stage": "preview",
-        "codeowner": "@grafana/dataviz-squad",
-        "frontend": true
->>>>>>> 36ee1571
-      }
-    },
-    {
-      "metadata": {
-<<<<<<< HEAD
-        "name": "logsExploreTableVisualisation",
-        "resourceVersion": "1710775442129",
-        "creationTimestamp": "2024-03-18T15:24:02Z"
-      },
-      "spec": {
-        "description": "A table visualisation for logs in Explore",
-        "stage": "GA",
-        "codeowner": "@grafana/observability-logs",
-        "frontend": true
-=======
-        "name": "canvasPanelNesting",
-        "resourceVersion": "1711130211436",
-        "creationTimestamp": "2024-03-22T17:56:51Z"
-      },
-      "spec": {
-        "description": "Allow elements nesting",
-        "stage": "experimental",
-        "codeowner": "@grafana/dataviz-squad",
-        "frontend": true,
-        "hideFromAdminPage": true
->>>>>>> 36ee1571
-      }
-    },
-    {
-      "metadata": {
-<<<<<<< HEAD
-        "name": "enablePluginsTracingByDefault",
-        "resourceVersion": "1710775442129",
-        "creationTimestamp": "2024-03-18T15:24:02Z"
-      },
-      "spec": {
-        "description": "Enable plugin tracing for all external plugins",
-        "stage": "experimental",
-        "codeowner": "@grafana/plugins-platform-backend",
-        "requiresRestart": true
-      }
-    },
-    {
-      "metadata": {
-        "name": "recordedQueriesMulti",
-        "resourceVersion": "1710775442129",
-        "creationTimestamp": "2024-03-18T15:24:02Z"
-      },
-      "spec": {
-        "description": "Enables writing multiple items from a single query within Recorded Queries",
-        "stage": "GA",
-        "codeowner": "@grafana/observability-metrics"
-=======
-        "name": "featureToggleAdminPage",
-        "resourceVersion": "1711130211436",
-        "creationTimestamp": "2024-03-22T17:56:51Z"
-      },
-      "spec": {
-        "description": "Enable admin page for managing feature toggles from the Grafana front-end",
-        "stage": "experimental",
-        "codeowner": "@grafana/grafana-operator-experience-squad",
-        "requiresRestart": true
->>>>>>> 36ee1571
-      }
-    },
-    {
-      "metadata": {
-<<<<<<< HEAD
-        "name": "kubernetesPlaylists",
-        "resourceVersion": "1710775442129",
-        "creationTimestamp": "2024-03-18T15:24:02Z"
-      },
-      "spec": {
-        "description": "Use the kubernetes API in the frontend for playlists, and route /api/playlist requests to k8s",
-=======
-        "name": "externalCorePlugins",
-        "resourceVersion": "1711130211436",
-        "creationTimestamp": "2024-03-22T17:56:51Z"
-      },
-      "spec": {
-        "description": "Allow core plugins to be loaded as external",
->>>>>>> 36ee1571
-        "stage": "experimental",
-        "codeowner": "@grafana/grafana-app-platform-squad",
-        "requiresRestart": true
-      }
-    },
-    {
-      "metadata": {
-<<<<<<< HEAD
-        "name": "publicDashboardsEmailSharing",
-        "resourceVersion": "1710775442129",
-        "creationTimestamp": "2024-03-18T15:24:02Z"
-      },
-      "spec": {
-        "description": "Enables public dashboard sharing to be restricted to only allowed emails",
-        "stage": "preview",
-        "codeowner": "@grafana/sharing-squad",
-        "hideFromAdminPage": true,
-        "hideFromDocs": true
-=======
-        "name": "idForwarding",
-        "resourceVersion": "1711130211436",
-        "creationTimestamp": "2024-03-22T17:56:51Z"
-      },
-      "spec": {
-        "description": "Generate signed id token for identity that can be forwarded to plugins and external services",
-        "stage": "experimental",
-        "codeowner": "@grafana/identity-access-team"
->>>>>>> 36ee1571
-      }
-    },
-    {
-      "metadata": {
-<<<<<<< HEAD
-        "name": "autoMigrateStatPanel",
-        "resourceVersion": "1710775442129",
-        "creationTimestamp": "2024-03-18T15:24:02Z"
-=======
-        "name": "logsInfiniteScrolling",
-        "resourceVersion": "1711130211436",
-        "creationTimestamp": "2024-03-22T17:56:51Z"
->>>>>>> 36ee1571
-      },
-      "spec": {
-        "description": "Enables infinite scrolling for the Logs panel in Explore and Dashboards",
-        "stage": "experimental",
-        "codeowner": "@grafana/observability-logs",
-        "frontend": true
-      }
-    },
-    {
-      "metadata": {
-<<<<<<< HEAD
-        "name": "annotationPermissionUpdate",
-        "resourceVersion": "1710775442129",
-        "creationTimestamp": "2024-03-18T15:24:02Z"
-      },
-      "spec": {
-        "description": "Separate annotation permissions from dashboard permissions to allow for more granular control.",
-        "stage": "experimental",
-        "codeowner": "@grafana/identity-access-team"
-      }
-    },
-    {
-      "metadata": {
-        "name": "scopeFilters",
-        "resourceVersion": "1710775442129",
-        "creationTimestamp": "2024-03-18T15:24:02Z"
-      },
-      "spec": {
-        "description": "Enables the use of scope filters in Grafana",
-        "stage": "experimental",
-        "codeowner": "@grafana/dashboards-squad",
-        "hideFromAdminPage": true,
-        "hideFromDocs": true
-=======
-        "name": "mlExpressions",
-        "resourceVersion": "1711130211436",
-        "creationTimestamp": "2024-03-22T17:56:51Z"
-      },
-      "spec": {
-        "description": "Enable support for Machine Learning in server-side expressions",
-        "stage": "experimental",
-        "codeowner": "@grafana/alerting-squad"
->>>>>>> 36ee1571
-      }
-    },
-    {
-      "metadata": {
-<<<<<<< HEAD
-        "name": "ssoSettingsSAML",
-        "resourceVersion": "1710775442129",
-        "creationTimestamp": "2024-03-18T15:24:02Z"
-      },
-      "spec": {
-        "description": "Use the new SSO Settings API to configure the SAML connector",
-        "stage": "experimental",
-        "codeowner": "@grafana/identity-access-team",
-        "hideFromAdminPage": true,
-        "hideFromDocs": true
-=======
-        "name": "libraryPanelRBAC",
-        "resourceVersion": "1711130211436",
-        "creationTimestamp": "2024-03-22T17:56:51Z"
-      },
-      "spec": {
-        "description": "Enables RBAC support for library panels",
-        "stage": "experimental",
-        "codeowner": "@grafana/dashboards-squad",
-        "requiresRestart": true
->>>>>>> 36ee1571
-      }
-    },
-    {
-      "metadata": {
-<<<<<<< HEAD
-        "name": "dashboardEmbed",
-        "resourceVersion": "1710775442129",
-        "creationTimestamp": "2024-03-18T15:24:02Z"
-      },
-      "spec": {
-        "description": "Allow embedding dashboard for external use in Code editors",
-        "stage": "experimental",
-        "codeowner": "@grafana/grafana-as-code",
-        "frontend": true
-=======
-        "name": "kubernetesQueryServiceRewrite",
-        "resourceVersion": "1711130211436",
-        "creationTimestamp": "2024-03-22T17:56:51Z"
-      },
-      "spec": {
-        "description": "Rewrite requests targeting /ds/query to the query service",
-        "stage": "experimental",
-        "codeowner": "@grafana/grafana-app-platform-squad",
-        "requiresDevMode": true,
-        "requiresRestart": true
->>>>>>> 36ee1571
-      }
-    },
-    {
-      "metadata": {
-<<<<<<< HEAD
-        "name": "externalCorePlugins",
-        "resourceVersion": "1710775442129",
-        "creationTimestamp": "2024-03-18T15:24:02Z"
-      },
-      "spec": {
-        "description": "Allow core plugins to be loaded as external",
-        "stage": "experimental",
-=======
-        "name": "managedPluginsInstall",
-        "resourceVersion": "1711130211436",
-        "creationTimestamp": "2024-03-22T17:56:51Z"
-      },
-      "spec": {
-        "description": "Install managed plugins directly from plugins catalog",
-        "stage": "GA",
->>>>>>> 36ee1571
-        "codeowner": "@grafana/plugins-platform-backend"
-      }
-    },
-    {
-      "metadata": {
-<<<<<<< HEAD
-        "name": "alertingSaveStatePeriodic",
-        "resourceVersion": "1710775442129",
-        "creationTimestamp": "2024-03-18T15:24:02Z"
-      },
-      "spec": {
-        "description": "Writes the state periodically to the database, asynchronous to rule evaluation",
-        "stage": "privatePreview",
-        "codeowner": "@grafana/alerting-squad"
-=======
-        "name": "kubernetesFeatureToggles",
-        "resourceVersion": "1711130211436",
-        "creationTimestamp": "2024-03-22T17:56:51Z"
-      },
-      "spec": {
-        "description": "Use the kubernetes API for feature toggle management in the frontend",
-        "stage": "experimental",
-        "codeowner": "@grafana/grafana-operator-experience-squad",
-        "frontend": true,
-        "hideFromAdminPage": true
->>>>>>> 36ee1571
-      }
-    },
-    {
-      "metadata": {
-<<<<<<< HEAD
-        "name": "disableEnvelopeEncryption",
-        "resourceVersion": "1710775442129",
-        "creationTimestamp": "2024-03-18T15:24:02Z"
-      },
-      "spec": {
-        "description": "Disable envelope encryption (emergency only)",
-        "stage": "GA",
-        "codeowner": "@grafana/grafana-as-code",
-        "hideFromAdminPage": true
-=======
-        "name": "featureHighlights",
-        "resourceVersion": "1711130211436",
-        "creationTimestamp": "2024-03-22T17:56:51Z"
-      },
-      "spec": {
-        "description": "Highlight Grafana Enterprise features",
-        "stage": "GA",
-        "codeowner": "@grafana/grafana-as-code",
-        "allowSelfServe": true
->>>>>>> 36ee1571
-      }
-    },
-    {
-      "metadata": {
-<<<<<<< HEAD
-        "name": "storage",
-        "resourceVersion": "1710775442129",
-        "creationTimestamp": "2024-03-18T15:24:02Z"
-      },
-      "spec": {
-        "description": "Configurable storage for dashboards, datasources, and resources",
-        "stage": "experimental",
-        "codeowner": "@grafana/grafana-app-platform-squad"
-=======
-        "name": "exploreContentOutline",
-        "resourceVersion": "1711130211436",
-        "creationTimestamp": "2024-03-22T17:56:51Z"
-      },
-      "spec": {
-        "description": "Content outline sidebar",
-        "stage": "GA",
-        "codeowner": "@grafana/explore-squad",
-        "frontend": true,
-        "allowSelfServe": true
->>>>>>> 36ee1571
-      }
-    },
-    {
-      "metadata": {
-<<<<<<< HEAD
-        "name": "datasourceQueryMultiStatus",
-        "resourceVersion": "1710775442129",
-        "creationTimestamp": "2024-03-18T15:24:02Z"
-      },
-      "spec": {
-        "description": "Introduce HTTP 207 Multi Status for api/ds/query",
-        "stage": "experimental",
-        "codeowner": "@grafana/plugins-platform-backend"
-=======
-        "name": "influxdbSqlSupport",
-        "resourceVersion": "1711130211436",
-        "creationTimestamp": "2024-03-22T17:56:51Z"
-      },
-      "spec": {
-        "description": "Enable InfluxDB SQL query language support with new querying UI",
-        "stage": "GA",
-        "codeowner": "@grafana/observability-metrics",
-        "requiresRestart": true,
-        "allowSelfServe": true
->>>>>>> 36ee1571
-      }
-    },
-    {
-      "metadata": {
-<<<<<<< HEAD
-        "name": "alertStateHistoryLokiSecondary",
-        "resourceVersion": "1710775442129",
-        "creationTimestamp": "2024-03-18T15:24:02Z"
-      },
-      "spec": {
-        "description": "Enable Grafana to write alert state history to an external Loki instance in addition to Grafana annotations.",
-        "stage": "experimental",
-        "codeowner": "@grafana/alerting-squad"
-=======
-        "name": "alertingNoDataErrorExecution",
-        "resourceVersion": "1711130211436",
-        "creationTimestamp": "2024-03-22T17:56:51Z"
-      },
-      "spec": {
-        "description": "Changes how Alerting state manager handles execution of NoData/Error",
-        "stage": "GA",
-        "codeowner": "@grafana/alerting-squad",
-        "requiresRestart": true
->>>>>>> 36ee1571
-      }
-    },
-    {
-      "metadata": {
-<<<<<<< HEAD
-        "name": "unifiedRequestLog",
-        "resourceVersion": "1710775442129",
-        "creationTimestamp": "2024-03-18T15:24:02Z"
-      },
-      "spec": {
-        "description": "Writes error logs to the request logger",
-        "stage": "experimental",
-        "codeowner": "@grafana/backend-platform"
-=======
-        "name": "autoMigrateOldPanels",
-        "resourceVersion": "1711130211436",
-        "creationTimestamp": "2024-03-22T17:56:51Z"
-      },
-      "spec": {
-        "description": "Migrate old angular panels to supported versions (graph, table-old, worldmap, etc)",
-        "stage": "preview",
-        "codeowner": "@grafana/dataviz-squad",
-        "frontend": true
->>>>>>> 36ee1571
-      }
-    },
-    {
-      "metadata": {
-<<<<<<< HEAD
-        "name": "authAPIAccessTokenAuth",
-        "resourceVersion": "1710775442129",
-        "creationTimestamp": "2024-03-18T15:24:02Z"
-      },
-      "spec": {
-        "description": "Enables the use of Auth API access tokens for authentication",
-        "stage": "experimental",
-        "codeowner": "@grafana/identity-access-team",
-        "hideFromAdminPage": true,
-        "hideFromDocs": true
-=======
-        "name": "grpcServer",
-        "resourceVersion": "1711130211436",
-        "creationTimestamp": "2024-03-22T17:56:51Z"
-      },
-      "spec": {
-        "description": "Run the GRPC server",
-        "stage": "preview",
-        "codeowner": "@grafana/grafana-app-platform-squad",
-        "hideFromAdminPage": true
->>>>>>> 36ee1571
-      }
-    },
-    {
-      "metadata": {
-<<<<<<< HEAD
-        "name": "migrationLocking",
-        "resourceVersion": "1710775442129",
-        "creationTimestamp": "2024-03-18T15:24:02Z"
-      },
-      "spec": {
-        "description": "Lock database during migrations",
-        "stage": "preview",
-        "codeowner": "@grafana/backend-platform"
-=======
-        "name": "sseGroupByDatasource",
-        "resourceVersion": "1711130211436",
-        "creationTimestamp": "2024-03-22T17:56:51Z"
-      },
-      "spec": {
-        "description": "Send query to the same datasource in a single request when using server side expressions. The `cloudWatchBatchQueries` feature toggle should be enabled if this used with CloudWatch.",
-        "stage": "experimental",
-        "codeowner": "@grafana/observability-metrics"
->>>>>>> 36ee1571
-      }
-    },
-    {
-      "metadata": {
-<<<<<<< HEAD
-        "name": "extraThemes",
-        "resourceVersion": "1710775442129",
-        "creationTimestamp": "2024-03-18T15:24:02Z"
-      },
-      "spec": {
-        "description": "Enables extra themes",
-        "stage": "experimental",
-        "codeowner": "@grafana/grafana-frontend-platform",
-=======
-        "name": "extractFieldsNameDeduplication",
-        "resourceVersion": "1711130211436",
-        "creationTimestamp": "2024-03-22T17:56:51Z"
-      },
-      "spec": {
-        "description": "Make sure extracted field names are unique in the dataframe",
-        "stage": "experimental",
-        "codeowner": "@grafana/dataviz-squad",
->>>>>>> 36ee1571
-        "frontend": true
-      }
-    },
-    {
-      "metadata": {
-<<<<<<< HEAD
-        "name": "alertmanagerRemotePrimary",
-        "resourceVersion": "1710775442129",
-        "creationTimestamp": "2024-03-18T15:24:02Z"
-      },
-      "spec": {
-        "description": "Enable Grafana to have a remote Alertmanager instance as the primary Alertmanager.",
-        "stage": "experimental",
-        "codeowner": "@grafana/alerting-squad"
-=======
-        "name": "newFolderPicker",
-        "resourceVersion": "1711130211436",
-        "creationTimestamp": "2024-03-22T17:56:51Z"
-      },
-      "spec": {
-        "description": "Enables the nested folder picker without having nested folders enabled",
-        "stage": "experimental",
-        "codeowner": "@grafana/grafana-frontend-platform",
-        "frontend": true
->>>>>>> 36ee1571
-      }
-    },
-    {
-      "metadata": {
-<<<<<<< HEAD
-        "name": "panelFilterVariable",
-        "resourceVersion": "1710775442129",
-        "creationTimestamp": "2024-03-18T15:24:02Z"
-      },
-      "spec": {
-        "description": "Enables use of the `systemPanelFilterVar` variable to filter panels in a dashboard",
-        "stage": "experimental",
-        "codeowner": "@grafana/dashboards-squad",
-        "frontend": true,
-        "hideFromDocs": true
-=======
-        "name": "refactorVariablesTimeRange",
-        "resourceVersion": "1711130211436",
-        "creationTimestamp": "2024-03-22T17:56:51Z"
-      },
-      "spec": {
-        "description": "Refactor time range variables flow to reduce number of API calls made when query variables are chained",
-        "stage": "preview",
-        "codeowner": "@grafana/dashboards-squad",
-        "hideFromAdminPage": true
->>>>>>> 36ee1571
-      }
-    },
-    {
-      "metadata": {
-<<<<<<< HEAD
-        "name": "nodeGraphDotLayout",
-        "resourceVersion": "1710775442129",
-        "creationTimestamp": "2024-03-18T15:24:02Z"
-      },
-      "spec": {
-        "description": "Changed the layout algorithm for the node graph",
-        "stage": "experimental",
-        "codeowner": "@grafana/observability-traces-and-profiling",
-=======
-        "name": "lokiPredefinedOperations",
-        "resourceVersion": "1711130211436",
-        "creationTimestamp": "2024-03-22T17:56:51Z"
-      },
-      "spec": {
-        "description": "Adds predefined query operations to Loki query editor",
-        "stage": "experimental",
-        "codeowner": "@grafana/observability-logs",
->>>>>>> 36ee1571
-        "frontend": true
-      }
-    },
-    {
-      "metadata": {
-<<<<<<< HEAD
-        "name": "lokiPredefinedOperations",
-        "resourceVersion": "1710775442129",
-        "creationTimestamp": "2024-03-18T15:24:02Z"
-      },
-      "spec": {
-        "description": "Adds predefined query operations to Loki query editor",
-        "stage": "experimental",
-        "codeowner": "@grafana/observability-logs",
-        "frontend": true
-=======
-        "name": "grafanaAPIServerWithExperimentalAPIs",
-        "resourceVersion": "1711130211436",
-        "creationTimestamp": "2024-03-22T17:56:51Z"
-      },
-      "spec": {
-        "description": "Register experimental APIs with the k8s API server",
-        "stage": "experimental",
-        "codeowner": "@grafana/grafana-app-platform-squad",
-        "requiresDevMode": true,
-        "requiresRestart": true
->>>>>>> 36ee1571
-      }
-    },
-    {
-      "metadata": {
-<<<<<<< HEAD
-        "name": "cachingOptimizeSerializationMemoryUsage",
-        "resourceVersion": "1710775442129",
-        "creationTimestamp": "2024-03-18T15:24:02Z"
-      },
-      "spec": {
-        "description": "If enabled, the caching backend gradually serializes query responses for the cache, comparing against the configured `[caching]max_value_mb` value as it goes. This can can help prevent Grafana from running out of memory while attempting to cache very large query responses.",
-=======
-        "name": "onPremToCloudMigrations",
-        "resourceVersion": "1711130211436",
-        "creationTimestamp": "2024-03-22T17:56:51Z"
-      },
-      "spec": {
-        "description": "In-development feature that will allow users to easily migrate their on-prem Grafana instances to Grafana Cloud.",
->>>>>>> 36ee1571
-        "stage": "experimental",
-        "codeowner": "@grafana/grafana-operator-experience-squad"
-      }
-    },
-    {
-      "metadata": {
-<<<<<<< HEAD
-        "name": "alertmanagerRemoteOnly",
-        "resourceVersion": "1710775442129",
-        "creationTimestamp": "2024-03-18T15:24:02Z"
-      },
-      "spec": {
-        "description": "Disable the internal Alertmanager and only use the external one defined.",
-        "stage": "experimental",
-        "codeowner": "@grafana/alerting-squad"
-=======
-        "name": "dashboardSceneSolo",
-        "resourceVersion": "1711130211436",
-        "creationTimestamp": "2024-03-22T17:56:51Z"
-      },
-      "spec": {
-        "description": "Enables rendering dashboards using scenes for solo panels",
-        "stage": "experimental",
-        "codeowner": "@grafana/dashboards-squad",
-        "frontend": true
->>>>>>> 36ee1571
-      }
-    },
-    {
-      "metadata": {
-<<<<<<< HEAD
-        "name": "featureHighlights",
-        "resourceVersion": "1710775442129",
-        "creationTimestamp": "2024-03-18T15:24:02Z"
-      },
-      "spec": {
-        "description": "Highlight Grafana Enterprise features",
-        "stage": "GA",
-        "codeowner": "@grafana/grafana-as-code",
-        "allowSelfServe": true
-=======
-        "name": "canvasPanelPanZoom",
-        "resourceVersion": "1711130211436",
-        "creationTimestamp": "2024-03-22T17:56:51Z"
-      },
-      "spec": {
-        "description": "Allow pan and zoom in canvas panel",
-        "stage": "preview",
-        "codeowner": "@grafana/dataviz-squad",
-        "frontend": true
->>>>>>> 36ee1571
-      }
-    },
-    {
-      "metadata": {
-<<<<<<< HEAD
-        "name": "nestedFolderPicker",
-        "resourceVersion": "1710775442129",
-        "creationTimestamp": "2024-03-18T15:24:02Z"
-      },
-      "spec": {
-        "description": "Enables the new folder picker to work with nested folders. Requires the nestedFolders feature toggle",
-        "stage": "GA",
-        "codeowner": "@grafana/grafana-frontend-platform",
-=======
-        "name": "lokiQuerySplitting",
-        "resourceVersion": "1711130211436",
-        "creationTimestamp": "2024-03-22T17:56:51Z"
-      },
-      "spec": {
-        "description": "Split large interval queries into subqueries with smaller time intervals",
-        "stage": "GA",
-        "codeowner": "@grafana/observability-logs",
->>>>>>> 36ee1571
-        "frontend": true,
-        "allowSelfServe": true
-      }
-    },
-    {
-      "metadata": {
-<<<<<<< HEAD
-        "name": "influxdbRunQueriesInParallel",
-        "resourceVersion": "1710775442129",
-        "creationTimestamp": "2024-03-18T15:24:02Z"
-=======
-        "name": "grafanaAPIServerEnsureKubectlAccess",
-        "resourceVersion": "1711130211436",
-        "creationTimestamp": "2024-03-22T17:56:51Z"
->>>>>>> 36ee1571
-      },
-      "spec": {
-        "description": "Enables running InfluxDB Influxql queries in parallel",
-        "stage": "privatePreview",
-        "codeowner": "@grafana/observability-metrics"
-      }
-    },
-    {
-      "metadata": {
-<<<<<<< HEAD
-        "name": "alertStateHistoryLokiPrimary",
-        "resourceVersion": "1710775442129",
-        "creationTimestamp": "2024-03-18T15:24:02Z"
-=======
-        "name": "configurableSchedulerTick",
-        "resourceVersion": "1711130211436",
-        "creationTimestamp": "2024-03-22T17:56:51Z"
->>>>>>> 36ee1571
-      },
-      "spec": {
-        "description": "Enable a remote Loki instance as the primary source for state history reads.",
-        "stage": "experimental",
-        "codeowner": "@grafana/alerting-squad"
-      }
-    },
-    {
-      "metadata": {
-<<<<<<< HEAD
-        "name": "alertStateHistoryLokiOnly",
-        "resourceVersion": "1710775442129",
-        "creationTimestamp": "2024-03-18T15:24:02Z"
-      },
-      "spec": {
-        "description": "Disable Grafana alerts from emitting annotations when a remote Loki instance is available.",
-=======
-        "name": "wargamesTesting",
-        "resourceVersion": "1711130211436",
-        "creationTimestamp": "2024-03-22T17:56:51Z"
-      },
-      "spec": {
-        "description": "Placeholder feature flag for internal testing",
->>>>>>> 36ee1571
-        "stage": "experimental",
-        "codeowner": "@grafana/alerting-squad"
-      }
-    },
-    {
-      "metadata": {
-<<<<<<< HEAD
-        "name": "awsDatasourcesTempCredentials",
-        "resourceVersion": "1710775442129",
-        "creationTimestamp": "2024-03-18T15:24:02Z"
-      },
-      "spec": {
-        "description": "Support temporary security credentials in AWS plugins for Grafana Cloud customers",
-        "stage": "experimental",
-        "codeowner": "@grafana/aws-datasources"
-=======
-        "name": "recoveryThreshold",
-        "resourceVersion": "1711130211436",
-        "creationTimestamp": "2024-03-22T17:56:51Z"
-      },
-      "spec": {
-        "description": "Enables feature recovery threshold (aka hysteresis) for threshold server-side expression",
-        "stage": "GA",
-        "codeowner": "@grafana/alerting-squad",
-        "requiresRestart": true
->>>>>>> 36ee1571
-      }
-    },
-    {
-      "metadata": {
-<<<<<<< HEAD
-        "name": "regressionTransformation",
-        "resourceVersion": "1710775442129",
-        "creationTimestamp": "2024-03-18T15:24:02Z"
-      },
-      "spec": {
-        "description": "Enables regression analysis transformation",
-        "stage": "preview",
-        "codeowner": "@grafana/dataviz-squad",
-        "frontend": true
-=======
-        "name": "alertmanagerRemoteOnly",
-        "resourceVersion": "1711130211436",
-        "creationTimestamp": "2024-03-22T17:56:51Z"
-      },
-      "spec": {
-        "description": "Disable the internal Alertmanager and only use the external one defined.",
-        "stage": "experimental",
-        "codeowner": "@grafana/alerting-squad"
->>>>>>> 36ee1571
-      }
-    },
-    {
-      "metadata": {
-<<<<<<< HEAD
-        "name": "sqlExpressions",
-        "resourceVersion": "1710775442129",
-        "creationTimestamp": "2024-03-18T15:24:02Z"
-      },
-      "spec": {
-        "description": "Enables using SQL and DuckDB functions as Expressions.",
-        "stage": "experimental",
-        "codeowner": "@grafana/grafana-app-platform-squad"
-=======
-        "name": "recordedQueriesMulti",
-        "resourceVersion": "1711130211436",
-        "creationTimestamp": "2024-03-22T17:56:51Z"
-      },
-      "spec": {
-        "description": "Enables writing multiple items from a single query within Recorded Queries",
-        "stage": "GA",
-        "codeowner": "@grafana/observability-metrics"
->>>>>>> 36ee1571
-      }
-    },
-    {
-      "metadata": {
-<<<<<<< HEAD
-        "name": "alertmanagerRemoteSecondary",
-        "resourceVersion": "1710775442129",
-        "creationTimestamp": "2024-03-18T15:24:02Z"
-      },
-      "spec": {
-        "description": "Enable Grafana to sync configuration and state with a remote Alertmanager.",
-        "stage": "experimental",
-        "codeowner": "@grafana/alerting-squad"
-=======
-        "name": "formatString",
-        "resourceVersion": "1711130211436",
-        "creationTimestamp": "2024-03-22T17:56:51Z"
-      },
-      "spec": {
-        "description": "Enable format string transformer",
-        "stage": "preview",
-        "codeowner": "@grafana/dataviz-squad",
-        "frontend": true
->>>>>>> 36ee1571
-      }
-    },
-    {
-      "metadata": {
-<<<<<<< HEAD
-        "name": "pluginsSkipHostEnvVars",
-        "resourceVersion": "1710775442129",
-        "creationTimestamp": "2024-03-18T15:24:02Z"
-      },
-      "spec": {
-        "description": "Disables passing host environment variable to plugin processes",
-        "stage": "experimental",
-        "codeowner": "@grafana/plugins-platform-backend"
-      }
-    },
-    {
-      "metadata": {
-        "name": "lokiExperimentalStreaming",
-        "resourceVersion": "1710775442129",
-        "creationTimestamp": "2024-03-18T15:24:02Z"
-      },
-      "spec": {
-        "description": "Support new streaming approach for loki (prototype, needs special loki build)",
-        "stage": "experimental",
-        "codeowner": "@grafana/observability-logs"
-      }
-    },
-    {
-      "metadata": {
-        "name": "returnToPrevious",
-        "resourceVersion": "1710775442129",
-        "creationTimestamp": "2024-03-18T15:24:02Z"
-      },
-      "spec": {
-        "description": "Enables the return to previous context functionality",
-        "stage": "preview",
-        "codeowner": "@grafana/grafana-frontend-platform",
-        "frontend": true
-=======
-        "name": "pdfTables",
-        "resourceVersion": "1711130211436",
-        "creationTimestamp": "2024-03-22T17:56:51Z"
-      },
-      "spec": {
-        "description": "Enables generating table data as PDF in reporting",
-        "stage": "preview",
-        "codeowner": "@grafana/sharing-squad"
->>>>>>> 36ee1571
-      }
-    },
-    {
-      "metadata": {
-<<<<<<< HEAD
-        "name": "mysqlAnsiQuotes",
-        "resourceVersion": "1710775442129",
-        "creationTimestamp": "2024-03-18T15:24:02Z"
-      },
-      "spec": {
-        "description": "Use double quotes to escape keyword in a MySQL query",
-        "stage": "experimental",
-        "codeowner": "@grafana/backend-platform"
-=======
-        "name": "kubernetesAggregator",
-        "resourceVersion": "1711130211436",
-        "creationTimestamp": "2024-03-22T17:56:51Z"
-      },
-      "spec": {
-        "description": "Enable grafana aggregator",
-        "stage": "experimental",
-        "codeowner": "@grafana/grafana-app-platform-squad",
-        "requiresRestart": true
->>>>>>> 36ee1571
-      }
-    },
-    {
-      "metadata": {
-<<<<<<< HEAD
-        "name": "pluginsDynamicAngularDetectionPatterns",
-        "resourceVersion": "1710775442129",
-        "creationTimestamp": "2024-03-18T15:24:02Z"
-      },
-      "spec": {
-        "description": "Enables fetching Angular detection patterns for plugins from GCOM and fallback to hardcoded ones",
-        "stage": "experimental",
-        "codeowner": "@grafana/plugins-platform-backend"
-=======
-        "name": "prometheusDataplane",
-        "resourceVersion": "1711130211436",
-        "creationTimestamp": "2024-03-22T17:56:51Z"
-      },
-      "spec": {
-        "description": "Changes responses to from Prometheus to be compliant with the dataplane specification. In particular, when this feature toggle is active, the numeric `Field.Name` is set from 'Value' to the value of the `__name__` label.",
-        "stage": "GA",
-        "codeowner": "@grafana/observability-metrics",
-        "allowSelfServe": true
->>>>>>> 36ee1571
-      }
-    },
-    {
-      "metadata": {
-<<<<<<< HEAD
-        "name": "prometheusPromQAIL",
-        "resourceVersion": "1710775442129",
-        "creationTimestamp": "2024-03-18T15:24:02Z"
-      },
-      "spec": {
-        "description": "Prometheus and AI/ML to assist users in creating a query",
-        "stage": "experimental",
-        "codeowner": "@grafana/observability-metrics",
-=======
-        "name": "extraThemes",
-        "resourceVersion": "1711130211436",
-        "creationTimestamp": "2024-03-22T17:56:51Z"
-      },
-      "spec": {
-        "description": "Enables extra themes",
-        "stage": "experimental",
-        "codeowner": "@grafana/grafana-frontend-platform",
->>>>>>> 36ee1571
-        "frontend": true
-      }
-    },
-    {
-      "metadata": {
-<<<<<<< HEAD
-        "name": "correlations",
-        "resourceVersion": "1710775442129",
-        "creationTimestamp": "2024-03-18T15:24:02Z"
-      },
-      "spec": {
-        "description": "Correlations page",
-        "stage": "GA",
-        "codeowner": "@grafana/explore-squad",
-        "allowSelfServe": true
-=======
-        "name": "reportingRetries",
-        "resourceVersion": "1711130211436",
-        "creationTimestamp": "2024-03-22T17:56:51Z"
-      },
-      "spec": {
-        "description": "Enables rendering retries for the reporting feature",
-        "stage": "preview",
-        "codeowner": "@grafana/sharing-squad",
-        "requiresRestart": true
->>>>>>> 36ee1571
-      }
-    },
-    {
-      "metadata": {
-<<<<<<< HEAD
-        "name": "logRequestsInstrumentedAsUnknown",
-        "resourceVersion": "1710775442129",
-        "creationTimestamp": "2024-03-18T15:24:02Z"
-      },
-      "spec": {
-        "description": "Logs the path for requests that are instrumented as unknown",
-        "stage": "experimental",
-        "codeowner": "@grafana/hosted-grafana-team"
-      }
-    },
-    {
-      "metadata": {
-        "name": "lokiLogsDataplane",
-        "resourceVersion": "1710775442129",
-        "creationTimestamp": "2024-03-18T15:24:02Z"
-      },
-      "spec": {
-        "description": "Changes logs responses from Loki to be compliant with the dataplane specification.",
-        "stage": "experimental",
-        "codeowner": "@grafana/observability-logs"
-=======
-        "name": "cloudWatchBatchQueries",
-        "resourceVersion": "1711130211436",
-        "creationTimestamp": "2024-03-22T17:56:51Z"
-      },
-      "spec": {
-        "description": "Runs CloudWatch metrics queries as separate batches",
-        "stage": "preview",
-        "codeowner": "@grafana/aws-datasources"
->>>>>>> 36ee1571
-      }
-    },
-    {
-      "metadata": {
-<<<<<<< HEAD
-        "name": "cloudWatchBatchQueries",
-        "resourceVersion": "1710775442129",
-        "creationTimestamp": "2024-03-18T15:24:02Z"
-      },
-      "spec": {
-        "description": "Runs CloudWatch metrics queries as separate batches",
-        "stage": "preview",
-        "codeowner": "@grafana/aws-datasources"
-      }
-    },
-    {
-      "metadata": {
-        "name": "cloudRBACRoles",
-        "resourceVersion": "1710775442129",
-        "creationTimestamp": "2024-03-18T15:24:02Z"
-      },
-      "spec": {
-        "description": "Enabled grafana cloud specific RBAC roles",
-        "stage": "experimental",
-        "codeowner": "@grafana/identity-access-team",
-        "requiresRestart": true,
-        "hideFromDocs": true
-=======
-        "name": "cachingOptimizeSerializationMemoryUsage",
-        "resourceVersion": "1711130211436",
-        "creationTimestamp": "2024-03-22T17:56:51Z"
-      },
-      "spec": {
-        "description": "If enabled, the caching backend gradually serializes query responses for the cache, comparing against the configured `[caching]max_value_mb` value as it goes. This can can help prevent Grafana from running out of memory while attempting to cache very large query responses.",
-        "stage": "experimental",
-        "codeowner": "@grafana/grafana-operator-experience-squad"
->>>>>>> 36ee1571
-      }
-    },
-    {
-      "metadata": {
-<<<<<<< HEAD
-        "name": "accessControlOnCall",
-        "resourceVersion": "1710775442129",
-        "creationTimestamp": "2024-03-18T15:24:02Z"
-      },
-      "spec": {
-        "description": "Access control primitives for OnCall",
-        "stage": "preview",
-        "codeowner": "@grafana/identity-access-team",
-        "hideFromAdminPage": true
-=======
-        "name": "addFieldFromCalculationStatFunctions",
-        "resourceVersion": "1711130211436",
-        "creationTimestamp": "2024-03-22T17:56:51Z"
-      },
-      "spec": {
-        "description": "Add cumulative and window functions to the add field from calculation transformation",
-        "stage": "preview",
-        "codeowner": "@grafana/dataviz-squad",
-        "frontend": true
->>>>>>> 36ee1571
-      }
-    },
-    {
-      "metadata": {
-<<<<<<< HEAD
-        "name": "renderAuthJWT",
-        "resourceVersion": "1710775442129",
-        "creationTimestamp": "2024-03-18T15:24:02Z"
-      },
-      "spec": {
-        "description": "Uses JWT-based auth for rendering instead of relying on remote cache",
-        "stage": "preview",
-        "codeowner": "@grafana/grafana-as-code",
-        "hideFromAdminPage": true
-=======
-        "name": "usePrometheusFrontendPackage",
-        "resourceVersion": "1711130211436",
-        "creationTimestamp": "2024-03-22T17:56:51Z"
-      },
-      "spec": {
-        "description": "Use the @grafana/prometheus frontend package in core Prometheus.",
-        "stage": "experimental",
-        "codeowner": "@grafana/observability-metrics",
-        "frontend": true
->>>>>>> 36ee1571
-      }
-    },
-    {
-      "metadata": {
-<<<<<<< HEAD
-        "name": "refactorVariablesTimeRange",
-        "resourceVersion": "1710775442129",
-        "creationTimestamp": "2024-03-18T15:24:02Z"
-      },
-      "spec": {
-        "description": "Refactor time range variables flow to reduce number of API calls made when query variables are chained",
-        "stage": "preview",
-        "codeowner": "@grafana/dashboards-squad",
-        "hideFromAdminPage": true
-=======
-        "name": "live-service-web-worker",
-        "resourceVersion": "1711130211436",
-        "creationTimestamp": "2024-03-22T17:56:51Z"
-      },
-      "spec": {
-        "description": "This will use a webworker thread to processes events rather than the main thread",
-        "stage": "experimental",
-        "codeowner": "@grafana/grafana-app-platform-squad",
-        "frontend": true
->>>>>>> 36ee1571
-      }
-    },
-    {
-      "metadata": {
-<<<<<<< HEAD
-        "name": "dashgpt",
-        "resourceVersion": "1710775442129",
-        "creationTimestamp": "2024-03-18T15:24:02Z"
-      },
-      "spec": {
-        "description": "Enable AI powered features in dashboards",
-        "stage": "preview",
-        "codeowner": "@grafana/dashboards-squad",
-        "frontend": true
-=======
-        "name": "kubernetesPlaylists",
-        "resourceVersion": "1711130211436",
-        "creationTimestamp": "2024-03-22T17:56:51Z"
-      },
-      "spec": {
-        "description": "Use the kubernetes API in the frontend for playlists, and route /api/playlist requests to k8s",
-        "stage": "experimental",
-        "codeowner": "@grafana/grafana-app-platform-squad",
-        "requiresRestart": true
->>>>>>> 36ee1571
-      }
-    },
-    {
-      "metadata": {
-<<<<<<< HEAD
-        "name": "panelMonitoring",
-        "resourceVersion": "1710775442129",
-        "creationTimestamp": "2024-03-18T15:24:02Z"
-      },
-      "spec": {
-        "description": "Enables panel monitoring through logs and measurements",
-        "stage": "GA",
-        "codeowner": "@grafana/dataviz-squad",
-=======
-        "name": "flameGraphItemCollapsing",
-        "resourceVersion": "1711130211436",
-        "creationTimestamp": "2024-03-22T17:56:51Z"
-      },
-      "spec": {
-        "description": "Allow collapsing of flame graph items",
-        "stage": "experimental",
-        "codeowner": "@grafana/observability-traces-and-profiling",
->>>>>>> 36ee1571
-        "frontend": true
-      }
-    },
-    {
-      "metadata": {
-<<<<<<< HEAD
-        "name": "externalServiceAccounts",
-        "resourceVersion": "1710775442129",
-        "creationTimestamp": "2024-03-18T15:24:02Z"
-      },
-      "spec": {
-        "description": "Automatic service account and token setup for plugins",
-        "stage": "preview",
-        "codeowner": "@grafana/identity-access-team",
-        "hideFromAdminPage": true
-=======
-        "name": "regressionTransformation",
-        "resourceVersion": "1711130211436",
-        "creationTimestamp": "2024-03-22T17:56:51Z"
-      },
-      "spec": {
-        "description": "Enables regression analysis transformation",
-        "stage": "preview",
-        "codeowner": "@grafana/dataviz-squad",
-        "frontend": true
->>>>>>> 36ee1571
-      }
-    },
-    {
-      "metadata": {
-<<<<<<< HEAD
-        "name": "promQLScope",
-        "resourceVersion": "1710775442129",
-        "creationTimestamp": "2024-03-18T15:24:02Z"
-      },
-      "spec": {
-        "description": "In-development feature that will allow injection of labels into prometheus queries.",
-        "stage": "experimental",
-        "codeowner": "@grafana/observability-metrics"
-=======
-        "name": "enablePluginsTracingByDefault",
-        "resourceVersion": "1711130211436",
-        "creationTimestamp": "2024-03-22T17:56:51Z"
-      },
-      "spec": {
-        "description": "Enable plugin tracing for all external plugins",
-        "stage": "GA",
-        "codeowner": "@grafana/plugins-platform-backend",
-        "requiresRestart": true
->>>>>>> 36ee1571
-      }
-    },
-    {
-      "metadata": {
-<<<<<<< HEAD
-        "name": "transformationsVariableSupport",
-        "resourceVersion": "1710775442129",
-        "creationTimestamp": "2024-03-18T15:24:02Z"
-      },
-      "spec": {
-        "description": "Allows using variables in transformations",
-=======
-        "name": "newPDFRendering",
-        "resourceVersion": "1711130211436",
-        "creationTimestamp": "2024-03-22T17:56:51Z"
-      },
-      "spec": {
-        "description": "New implementation for the dashboard-to-PDF rendering",
->>>>>>> 36ee1571
-        "stage": "preview",
-        "codeowner": "@grafana/sharing-squad"
-      }
-    },
-    {
-      "metadata": {
-<<<<<<< HEAD
-        "name": "dashboardScene",
-        "resourceVersion": "1710775442129",
-        "creationTimestamp": "2024-03-18T15:24:02Z"
-      },
-      "spec": {
-        "description": "Enables dashboard rendering using scenes for all roles",
-        "stage": "experimental",
-        "codeowner": "@grafana/dashboards-squad",
-        "frontend": true
-=======
-        "name": "topnav",
-        "resourceVersion": "1711130211436",
-        "creationTimestamp": "2024-03-22T17:56:51Z"
-      },
-      "spec": {
-        "description": "Enables topnav support in external plugins. The new Grafana navigation cannot be disabled.",
-        "stage": "deprecated",
-        "codeowner": "@grafana/grafana-frontend-platform"
->>>>>>> 36ee1571
-      }
-    },
-    {
-      "metadata": {
-<<<<<<< HEAD
-        "name": "groupByVariable",
-        "resourceVersion": "1710775442129",
-        "creationTimestamp": "2024-03-18T15:24:02Z"
-      },
-      "spec": {
-        "description": "Enable groupBy variable support in scenes dashboards",
-        "stage": "experimental",
-        "codeowner": "@grafana/dashboards-squad",
-        "hideFromAdminPage": true,
-        "hideFromDocs": true
-=======
-        "name": "unifiedStorage",
-        "resourceVersion": "1711130211436",
-        "creationTimestamp": "2024-03-22T17:56:51Z"
-      },
-      "spec": {
-        "description": "SQL-based k8s storage",
-        "stage": "experimental",
-        "codeowner": "@grafana/grafana-app-platform-squad",
-        "requiresDevMode": true,
-        "requiresRestart": true
->>>>>>> 36ee1571
-      }
-    },
-    {
-      "metadata": {
-<<<<<<< HEAD
-        "name": "logRowsPopoverMenu",
-        "resourceVersion": "1710775442129",
-        "creationTimestamp": "2024-03-18T15:24:02Z"
-      },
-      "spec": {
-        "description": "Enable filtering menu displayed when text of a log line is selected",
-        "stage": "GA",
-        "codeowner": "@grafana/observability-logs",
-        "frontend": true
-=======
-        "name": "mysqlAnsiQuotes",
-        "resourceVersion": "1711130211436",
-        "creationTimestamp": "2024-03-22T17:56:51Z"
-      },
-      "spec": {
-        "description": "Use double quotes to escape keyword in a MySQL query",
-        "stage": "experimental",
-        "codeowner": "@grafana/backend-platform"
->>>>>>> 36ee1571
-      }
-    },
-    {
-      "metadata": {
-<<<<<<< HEAD
-        "name": "groupToNestedTableTransformation",
-        "resourceVersion": "1710775442129",
-        "creationTimestamp": "2024-03-18T15:24:02Z"
-      },
-      "spec": {
-        "description": "Enables the group to nested table transformation",
-        "stage": "preview",
-        "codeowner": "@grafana/dataviz-squad",
-=======
-        "name": "angularDeprecationUI",
-        "resourceVersion": "1711130211436",
-        "creationTimestamp": "2024-03-22T17:56:51Z"
-      },
-      "spec": {
-        "description": "Display Angular warnings in dashboards and panels",
-        "stage": "GA",
-        "codeowner": "@grafana/plugins-platform-backend",
->>>>>>> 36ee1571
-        "frontend": true
-      }
-    },
-    {
-      "metadata": {
-<<<<<<< HEAD
-        "name": "exploreContentOutline",
-        "resourceVersion": "1710775442129",
-        "creationTimestamp": "2024-03-18T15:24:02Z"
-      },
-      "spec": {
-        "description": "Content outline sidebar",
-        "stage": "GA",
-        "codeowner": "@grafana/explore-squad",
-        "frontend": true,
-        "allowSelfServe": true
-=======
-        "name": "lokiQueryHints",
-        "resourceVersion": "1711130211436",
-        "creationTimestamp": "2024-03-22T17:56:51Z"
-      },
-      "spec": {
-        "description": "Enables query hints for Loki",
-        "stage": "GA",
-        "codeowner": "@grafana/observability-logs",
-        "frontend": true
->>>>>>> 36ee1571
-      }
-    },
-    {
-      "metadata": {
-<<<<<<< HEAD
-        "name": "libraryPanelRBAC",
-        "resourceVersion": "1710775442129",
-        "creationTimestamp": "2024-03-18T15:24:02Z"
-      },
-      "spec": {
-        "description": "Enables RBAC support for library panels",
-        "stage": "experimental",
-        "codeowner": "@grafana/dashboards-squad",
-        "requiresRestart": true
-=======
-        "name": "autoMigrateGraphPanel",
-        "resourceVersion": "1711130211436",
-        "creationTimestamp": "2024-03-22T17:56:51Z"
-      },
-      "spec": {
-        "description": "Migrate old graph panel to supported time series panel - broken out from autoMigrateOldPanels to enable granular tracking",
-        "stage": "preview",
-        "codeowner": "@grafana/dataviz-squad",
-        "frontend": true
->>>>>>> 36ee1571
-      }
-    },
-    {
-      "metadata": {
-<<<<<<< HEAD
-        "name": "lokiRunQueriesInParallel",
-        "resourceVersion": "1710775442129",
-        "creationTimestamp": "2024-03-18T15:24:02Z"
-      },
-      "spec": {
-        "description": "Enables running Loki queries in parallel",
-        "stage": "privatePreview",
-        "codeowner": "@grafana/observability-logs"
-      }
-    },
-    {
-      "metadata": {
-        "name": "kubernetesQueryServiceRewrite",
-        "resourceVersion": "1710775442129",
-        "creationTimestamp": "2024-03-18T15:24:02Z"
-      },
-      "spec": {
-        "description": "Rewrite requests targeting /ds/query to the query service",
-        "stage": "experimental",
-        "codeowner": "@grafana/grafana-app-platform-squad",
-        "requiresDevMode": true,
-        "requiresRestart": true
-=======
-        "name": "lokiQuerySplittingConfig",
-        "resourceVersion": "1711130211436",
-        "creationTimestamp": "2024-03-22T17:56:51Z"
-      },
-      "spec": {
-        "description": "Give users the option to configure split durations for Loki queries",
-        "stage": "experimental",
-        "codeowner": "@grafana/observability-logs",
-        "frontend": true
->>>>>>> 36ee1571
-      }
-    },
-    {
-      "metadata": {
-<<<<<<< HEAD
-        "name": "logsInfiniteScrolling",
-        "resourceVersion": "1710775442129",
-        "creationTimestamp": "2024-03-18T15:24:02Z"
-      },
-      "spec": {
-        "description": "Enables infinite scrolling for the Logs panel in Explore and Dashboards",
-        "stage": "experimental",
-        "codeowner": "@grafana/observability-logs",
-=======
-        "name": "awsDatasourcesNewFormStyling",
-        "resourceVersion": "1711130211436",
-        "creationTimestamp": "2024-03-22T17:56:51Z"
-      },
-      "spec": {
-        "description": "Applies new form styling for configuration and query editors in AWS plugins",
-        "stage": "preview",
-        "codeowner": "@grafana/aws-datasources",
->>>>>>> 36ee1571
-        "frontend": true
-      }
-    },
-    {
-      "metadata": {
-<<<<<<< HEAD
-        "name": "live-service-web-worker",
-        "resourceVersion": "1710775442129",
-        "creationTimestamp": "2024-03-18T15:24:02Z"
-      },
-      "spec": {
-        "description": "This will use a webworker thread to processes events rather than the main thread",
-        "stage": "experimental",
-        "codeowner": "@grafana/grafana-app-platform-squad",
-        "frontend": true
-=======
-        "name": "disableEnvelopeEncryption",
-        "resourceVersion": "1711130211436",
-        "creationTimestamp": "2024-03-22T17:56:51Z"
-      },
-      "spec": {
-        "description": "Disable envelope encryption (emergency only)",
-        "stage": "GA",
-        "codeowner": "@grafana/grafana-as-code",
-        "hideFromAdminPage": true
->>>>>>> 36ee1571
-      }
-    },
-    {
-      "metadata": {
-<<<<<<< HEAD
-        "name": "pluginsFrontendSandbox",
-        "resourceVersion": "1710775442129",
-        "creationTimestamp": "2024-03-18T15:24:02Z"
-      },
-      "spec": {
-        "description": "Enables the plugins frontend sandbox",
-        "stage": "experimental",
-        "codeowner": "@grafana/plugins-platform-backend",
-=======
-        "name": "publicDashboardsScene",
-        "resourceVersion": "1711130211436",
-        "creationTimestamp": "2024-03-22T17:56:51Z"
-      },
-      "spec": {
-        "description": "Enables public dashboard rendering using scenes",
-        "stage": "experimental",
-        "codeowner": "@grafana/sharing-squad",
->>>>>>> 36ee1571
-        "frontend": true
-      }
-    },
-    {
-      "metadata": {
-<<<<<<< HEAD
-        "name": "traceQLStreaming",
-        "resourceVersion": "1710775442129",
-        "creationTimestamp": "2024-03-18T15:24:02Z"
-      },
-      "spec": {
-        "description": "Enables response streaming of TraceQL queries of the Tempo data source",
-        "stage": "GA",
-        "codeowner": "@grafana/observability-traces-and-profiling",
-        "frontend": true
-=======
-        "name": "alertingBacktesting",
-        "resourceVersion": "1711130211436",
-        "creationTimestamp": "2024-03-22T17:56:51Z"
-      },
-      "spec": {
-        "description": "Rule backtesting API for alerting",
-        "stage": "experimental",
-        "codeowner": "@grafana/alerting-squad"
->>>>>>> 36ee1571
-      }
-    },
-    {
-      "metadata": {
-<<<<<<< HEAD
-        "name": "alertingInsights",
-        "resourceVersion": "1710775442129",
-        "creationTimestamp": "2024-03-18T15:24:02Z"
-      },
-      "spec": {
-        "description": "Show the new alerting insights landing page",
-        "stage": "GA",
-        "codeowner": "@grafana/alerting-squad",
-        "frontend": true,
-        "hideFromAdminPage": true
-=======
-        "name": "dashboardEmbed",
-        "resourceVersion": "1711130211436",
-        "creationTimestamp": "2024-03-22T17:56:51Z"
-      },
-      "spec": {
-        "description": "Allow embedding dashboard for external use in Code editors",
-        "stage": "experimental",
-        "codeowner": "@grafana/grafana-as-code",
-        "frontend": true
->>>>>>> 36ee1571
-      }
-    },
-    {
-      "metadata": {
-<<<<<<< HEAD
-        "name": "extractFieldsNameDeduplication",
-        "resourceVersion": "1710775442129",
-        "creationTimestamp": "2024-03-18T15:24:02Z"
-      },
-      "spec": {
-        "description": "Make sure extracted field names are unique in the dataframe",
-        "stage": "experimental",
-        "codeowner": "@grafana/dataviz-squad",
-        "frontend": true
-=======
-        "name": "alertmanagerRemotePrimary",
-        "resourceVersion": "1711130211436",
-        "creationTimestamp": "2024-03-22T17:56:51Z"
-      },
-      "spec": {
-        "description": "Enable Grafana to have a remote Alertmanager instance as the primary Alertmanager.",
-        "stage": "experimental",
-        "codeowner": "@grafana/alerting-squad"
->>>>>>> 36ee1571
       }
     }
   ]
