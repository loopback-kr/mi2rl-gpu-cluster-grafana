package folder

import (
	"context"
)

type Service interface {
	// GetChildren returns an array containing all child folders.
	GetChildren(ctx context.Context, q *GetChildrenQuery) ([]*Folder, error)
	// GetParents returns an array containing add parent folders if nested folders are enabled
	// otherwise it returns an empty array
	GetParents(ctx context.Context, q GetParentsQuery) ([]*Folder, error)
	Create(ctx context.Context, cmd *CreateFolderCommand) (*Folder, error)

	// GetFolder takes a GetFolderCommand and returns a folder matching the
	// request. One of UID, ID or Title must be included. If multiple values
	// are included in the request, Grafana will select one in order of
	// specificity (UID, ID, Title).
	// When fetching a folder by Title, callers can optionally define a ParentUID.
	// If ParentUID is not set then the folder will be fetched from the root level.
	// If WithFullpath is true it computes also the full path of a folder.
	Get(ctx context.Context, q *GetFolderQuery) (*Folder, error)

	// Update is used to update a folder's UID, Title and Description. To change
	// a folder's parent folder, use Move.
	Update(ctx context.Context, cmd *UpdateFolderCommand) (*Folder, error)
	Delete(ctx context.Context, cmd *DeleteFolderCommand) error
	// Move changes a folder's parent folder to the requested new parent.
	Move(ctx context.Context, cmd *MoveFolderCommand) (*Folder, error)
	RegisterService(service RegistryService) error
<<<<<<< HEAD
	GetDescendantCounts(ctx context.Context, cmd *GetDescendantCountsQuery) (DescendantCounts, error)
	// GetFolders returns all folders for the given orgID and UIDs
	// If IncludeFullPaths is true, the full path of each folder will be included in the response.
	GetFolders(ctx context.Context, q *GetFoldersQuery) ([]*Folder, error)
	// WithFullpath sets the FullPath property of the folder to the full path of the folder.
	WithFullpath(ctx context.Context, folders *Folder, includeFullpath bool) (*Folder, error)
=======
	// GetFolders returns org folders that are accessible by the signed in user by their UIDs.
	// If WithFullpath is true it computes also the full path of a folder.
	// The full path is a string that contains the titles of all parent folders separated by a slash.
	// If a folder contains a slash in its title, it is escaped with a backslash.
	// If FullpathUIDs is true it computes a string that contains the UIDs of all parent folders separated by slash.
	GetFolders(ctx context.Context, q GetFoldersQuery) ([]*Folder, error)
	GetDescendantCounts(ctx context.Context, q *GetDescendantCountsQuery) (DescendantCounts, error)
>>>>>>> ad1b60e6
}

// FolderStore is a folder store.
//
//go:generate mockery --name FolderStore --structname FakeFolderStore --outpkg foldertest --output foldertest --filename folder_store_mock.go
type FolderStore interface {
	// GetFolderByTitle retrieves a folder by its title
	// It expects a parentUID as last argument.
	// If parentUID is empty then the folder will be fetched from the root level
	// otherwise it will be fetched from the subfolder under the folder with the given UID.
	GetFolderByTitle(ctx context.Context, orgID int64, title string, parentUID *string) (*Folder, error)
	// GetFolderByUID retrieves a folder by its UID
	GetFolderByUID(ctx context.Context, orgID int64, uid string) (*Folder, error)
	// GetFolderByID retrieves a folder by its ID
	GetFolderByID(ctx context.Context, orgID int64, id int64) (*Folder, error)
	// GetFolders returns all folders for the given orgID and UIDs.
	GetFolders(ctx context.Context, orgID int64, uids []string) (map[string]*Folder, error)
}<|MERGE_RESOLUTION|>--- conflicted
+++ resolved
@@ -28,14 +28,6 @@
 	// Move changes a folder's parent folder to the requested new parent.
 	Move(ctx context.Context, cmd *MoveFolderCommand) (*Folder, error)
 	RegisterService(service RegistryService) error
-<<<<<<< HEAD
-	GetDescendantCounts(ctx context.Context, cmd *GetDescendantCountsQuery) (DescendantCounts, error)
-	// GetFolders returns all folders for the given orgID and UIDs
-	// If IncludeFullPaths is true, the full path of each folder will be included in the response.
-	GetFolders(ctx context.Context, q *GetFoldersQuery) ([]*Folder, error)
-	// WithFullpath sets the FullPath property of the folder to the full path of the folder.
-	WithFullpath(ctx context.Context, folders *Folder, includeFullpath bool) (*Folder, error)
-=======
 	// GetFolders returns org folders that are accessible by the signed in user by their UIDs.
 	// If WithFullpath is true it computes also the full path of a folder.
 	// The full path is a string that contains the titles of all parent folders separated by a slash.
@@ -43,7 +35,6 @@
 	// If FullpathUIDs is true it computes a string that contains the UIDs of all parent folders separated by slash.
 	GetFolders(ctx context.Context, q GetFoldersQuery) ([]*Folder, error)
 	GetDescendantCounts(ctx context.Context, q *GetDescendantCountsQuery) (DescendantCounts, error)
->>>>>>> ad1b60e6
 }
 
 // FolderStore is a folder store.
