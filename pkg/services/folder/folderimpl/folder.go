--- conflicted
+++ resolved
@@ -135,8 +135,6 @@
 	s.log.Debug("syncing dashboard and folder tables finished")
 }
 
-<<<<<<< HEAD
-=======
 func (s *Service) GetFolders(ctx context.Context, q folder.GetFoldersQuery) ([]*folder.Folder, error) {
 	if q.SignedInUser == nil {
 		return nil, folder.ErrBadRequest.Errorf("missing signed in user")
@@ -189,7 +187,6 @@
 	return dashFolders, nil
 }
 
->>>>>>> ad1b60e6
 func (s *Service) Get(ctx context.Context, q *folder.GetFolderQuery) (*folder.Folder, error) {
 	if q.SignedInUser == nil {
 		return nil, folder.ErrBadRequest.Errorf("missing signed in user")
@@ -213,20 +210,13 @@
 		}
 	// nolint:staticcheck
 	case q.ID != nil:
-<<<<<<< HEAD
-=======
 		metrics.MFolderIDsServiceCount.WithLabelValues(metrics.Folder).Inc()
->>>>>>> ad1b60e6
 		dashFolder, err = s.getFolderByID(ctx, *q.ID, q.OrgID)
 		if err != nil {
 			return nil, err
 		}
 	case q.Title != nil:
-<<<<<<< HEAD
-		dashFolder, err = s.getFolderByTitle(ctx, q.OrgID, *q.Title)
-=======
 		dashFolder, err = s.getFolderByTitle(ctx, q.OrgID, *q.Title, q.ParentUID)
->>>>>>> ad1b60e6
 		if err != nil {
 			return nil, err
 		}
@@ -254,12 +244,8 @@
 	}
 
 	if !s.features.IsEnabled(ctx, featuremgmt.FlagNestedFolders) {
-<<<<<<< HEAD
-		return s.WithFullpath(ctx, dashFolder, q.IncludeFullpath)
-=======
 		dashFolder.Fullpath = dashFolder.Title
 		return dashFolder, nil
->>>>>>> ad1b60e6
 	}
 
 	metrics.MFolderIDsServiceCount.WithLabelValues(metrics.Folder).Inc()
@@ -280,12 +266,6 @@
 	f.ID = dashFolder.ID
 	f.Version = dashFolder.Version
 
-<<<<<<< HEAD
-	return s.WithFullpath(ctx, f, q.IncludeFullpath)
-}
-
-func (s *Service) GetFolders(ctx context.Context, q *folder.GetFoldersQuery) ([]*folder.Folder, error) {
-=======
 	if !s.features.IsEnabled(ctx, featuremgmt.FlagNestedFolders) {
 		f.Fullpath = f.Title // set full path to the folder title (unescaped)
 	}
@@ -302,58 +282,13 @@
 		s.metrics.foldersGetChildrenRequestsDuration.WithLabelValues(parent).Observe(time.Since(t).Seconds())
 	}(time.Now())
 
->>>>>>> ad1b60e6
 	if q.SignedInUser == nil {
 		return nil, folder.ErrBadRequest.Errorf("missing signed in user")
 	}
 
-<<<<<<< HEAD
-	// contrary to the nested folders store that returns empty array if no UIDs are provided,
-	// this one returns all folders if no UIDs are provided
-	// therefore any callers that do not provide UIDs are assumed to want all folders
-	folders, err := s.dashboardFolderStore.GetFolders(ctx, q.OrgID, q.UIDs)
-	if err != nil {
-		s.log.Error("failed to fetch folders from folder store", "error", err)
-		return nil, err
-	}
-
-	filtered := make([]*folder.Folder, 0, len(folders))
-	for _, f := range folders {
-		g, err := guardian.NewByFolder(ctx, f, f.OrgID, q.SignedInUser)
-		if err != nil {
-			return nil, err
-		}
-		canView, err := g.CanView()
-		if err != nil {
-			return nil, err
-		}
-		if canView {
-			f, err := s.WithFullpath(ctx, f, q.IncludeFullpath)
-			if err != nil {
-				s.log.Error("failed to fetch folder full path", "error", err)
-			}
-			filtered = append(filtered, f)
-		}
-	}
-
-	return filtered, nil
-}
-
-func (s *Service) GetChildren(ctx context.Context, q *folder.GetChildrenQuery) ([]*folder.Folder, error) {
-	if q.SignedInUser == nil {
-		return nil, folder.ErrBadRequest.Errorf("missing signed in user")
-	}
-
-	if q.UID != "" {
-		g, err := guardian.NewByUID(ctx, q.UID, q.OrgID, q.SignedInUser)
-		if err != nil {
-			return nil, err
-		}
-=======
 	if s.features.IsEnabled(ctx, featuremgmt.FlagNestedFolders) && q.UID == folder.SharedWithMeFolderUID {
 		return s.GetSharedWithMe(ctx, q)
 	}
->>>>>>> ad1b60e6
 
 	if q.UID == "" {
 		return s.getRootFolders(ctx, q)
@@ -366,8 +301,6 @@
 		return nil, err
 	}
 
-<<<<<<< HEAD
-=======
 	guardianFunc := g.CanView
 	if q.Permission == dashboardaccess.PERMISSION_EDIT {
 		guardianFunc = g.CanEdit
@@ -381,7 +314,6 @@
 		return nil, dashboards.ErrFolderAccessDenied
 	}
 
->>>>>>> ad1b60e6
 	children, err := s.store.GetChildren(ctx, *q)
 	if err != nil {
 		return nil, err
@@ -411,18 +343,6 @@
 		f.ID = dashFolder.ID
 	}
 
-<<<<<<< HEAD
-		if q.UID != "" {
-			// parent access has been checked already
-			// the subfolder must be accessible as well (due to inheritance)
-			filtered = append(filtered, f)
-			continue
-		}
-
-		g, err := guardian.NewByFolder(ctx, dashFolder, dashFolder.OrgID, q.SignedInUser)
-		if err != nil {
-			return nil, err
-=======
 	return children, nil
 }
 
@@ -448,7 +368,6 @@
 			// the user has permission to access all folders
 			q.FolderUIDs = nil
 			break
->>>>>>> ad1b60e6
 		}
 		if folderUid, found := strings.CutPrefix(p, dashboards.ScopeFoldersPrefix); found {
 			if !slices.Contains(q.FolderUIDs, folderUid) {
@@ -1084,49 +1003,23 @@
 	if q.SignedInUser == nil {
 		return nil, folder.ErrBadRequest.Errorf("missing signed-in user")
 	}
-<<<<<<< HEAD
-	if *q.UID == "" {
-=======
 	if q.UID == nil || *q.UID == "" {
->>>>>>> ad1b60e6
 		return nil, folder.ErrBadRequest.Errorf("missing UID")
 	}
 	if q.OrgID < 1 {
 		return nil, folder.ErrBadRequest.Errorf("invalid orgID")
 	}
 
-<<<<<<< HEAD
-	result := []string{*q.UID}
-	countsMap := make(folder.DescendantCounts, len(s.registry)+1)
-	if s.features.IsEnabled(ctx, featuremgmt.FlagNestedFolders) {
-		subfolders, err := s.getNestedFolders(ctx, q.OrgID, *q.UID)
-=======
 	folders := []string{*q.UID}
 	countsMap := make(folder.DescendantCounts, len(s.registry)+1)
 	if s.features.IsEnabled(ctx, featuremgmt.FlagNestedFolders) {
 		descendantFolders, err := s.store.GetDescendants(ctx, q.OrgID, *q.UID)
->>>>>>> ad1b60e6
 		if err != nil {
 			logger.Error("failed to get descendant folders", "error", err)
 			return nil, err
 		}
-<<<<<<< HEAD
-		result = append(result, subfolders...)
-		countsMap[entity.StandardKindFolder] = int64(len(subfolders))
-	}
-
-	for _, v := range s.registry {
-		for _, folder := range result {
-			c, err := v.CountInFolder(ctx, q.OrgID, folder, q.SignedInUser)
-			if err != nil {
-				logger.Error("failed to count folder descendants", "error", err)
-				return nil, err
-			}
-			countsMap[v.Kind()] += c
-=======
 		for _, f := range descendantFolders {
 			folders = append(folders, f.UID)
->>>>>>> ad1b60e6
 		}
 		countsMap[entity.StandardKindFolder] = int64(len(descendantFolders))
 	}
@@ -1229,56 +1122,6 @@
 	}
 
 	return cmd, nil
-}
-
-// WithFullpath returns the folder with its full path. If includeFullpath is false, it returns the folder as is.
-// If the folder already has a full path, it returns the folder as is. Otherwise, it constructs the full path
-// by getting the folder's ancestors and concatenating their titles with the folder's title.
-// If the feature flag for nested folders is not enabled, it only uses the folder's title to construct the full path.
-// if the folder title contains the FULLPATH_SEPARATOR, it will be escaped with a backslash.
-func (s *Service) WithFullpath(ctx context.Context, f *folder.Folder, includeFullpath bool) (*folder.Folder, error) {
-	if !includeFullpath {
-		return f, nil
-	}
-
-	if f.Fullpath != "" {
-		return f, nil
-	}
-
-	withEscapedTitle := func(title string) string {
-		return strings.ReplaceAll(title, FULLPATH_SEPARATOR, "\\"+FULLPATH_SEPARATOR)
-	}
-
-	escapedTitle := withEscapedTitle(f.Title)
-
-	if !s.features.IsEnabled(ctx, featuremgmt.FlagNestedFolders) {
-		f.Fullpath = escapedTitle
-		return f, nil
-	}
-
-	ancestors, err := s.store.GetParents(ctx, folder.GetParentsQuery{UID: f.UID, OrgID: f.OrgID})
-	if err != nil {
-		return f, err
-	}
-
-	fullpath := ""
-	for _, ancestor := range ancestors {
-		t := withEscapedTitle(ancestor.Title)
-		if fullpath != "" {
-			fullpath += fmt.Sprintf("%s%s", FULLPATH_SEPARATOR, t)
-		} else {
-			fullpath += t
-		}
-	}
-
-	if fullpath != "" {
-		fullpath += fmt.Sprintf("%s%s", FULLPATH_SEPARATOR, escapedTitle)
-	} else {
-		fullpath += escapedTitle
-	}
-
-	f.Fullpath = fullpath
-	return f, nil
 }
 
 // SplitFullpath splits a string into an array of strings using the FULLPATH_SEPARATOR as the delimiter.
