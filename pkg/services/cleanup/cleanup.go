package cleanup

import (
	"context"
	"errors"
	"fmt"
	"io/fs"
	"os"
	"path"
	"strconv"
	"time"

	"go.opentelemetry.io/otel/attribute"

	"github.com/grafana/grafana/pkg/infra/db"
	"github.com/grafana/grafana/pkg/infra/log"
	"github.com/grafana/grafana/pkg/infra/serverlock"
	"github.com/grafana/grafana/pkg/infra/tracing"
	"github.com/grafana/grafana/pkg/services/annotations"
	"github.com/grafana/grafana/pkg/services/dashboards"
	"github.com/grafana/grafana/pkg/services/dashboardsnapshots"
	dashver "github.com/grafana/grafana/pkg/services/dashboardversion"
	"github.com/grafana/grafana/pkg/services/ngalert/image"
	"github.com/grafana/grafana/pkg/services/queryhistory"
	"github.com/grafana/grafana/pkg/services/shorturls"
	tempuser "github.com/grafana/grafana/pkg/services/temp_user"
	"github.com/grafana/grafana/pkg/setting"
)

type CleanUpService struct {
	log                       log.Logger
	tracer                    tracing.Tracer
	store                     db.DB
	Cfg                       *setting.Cfg
	ServerLockService         *serverlock.ServerLockService
	ShortURLService           shorturls.Service
	QueryHistoryService       queryhistory.Service
	dashboardVersionService   dashver.Service
	dashboardSnapshotService  dashboardsnapshots.Service
	deleteExpiredImageService *image.DeleteExpiredService
	tempUserService           tempuser.Service
	annotationCleaner         annotations.Cleaner
	dashboardService          dashboards.DashboardService
}

func ProvideService(cfg *setting.Cfg, serverLockService *serverlock.ServerLockService,
	shortURLService shorturls.Service, sqlstore db.DB, queryHistoryService queryhistory.Service,
	dashboardVersionService dashver.Service, dashSnapSvc dashboardsnapshots.Service, deleteExpiredImageService *image.DeleteExpiredService,
	tempUserService tempuser.Service, tracer tracing.Tracer, annotationCleaner annotations.Cleaner, dashboardService dashboards.DashboardService) *CleanUpService {
	s := &CleanUpService{
		Cfg:                       cfg,
		ServerLockService:         serverLockService,
		ShortURLService:           shortURLService,
		QueryHistoryService:       queryHistoryService,
		store:                     sqlstore,
		log:                       log.New("cleanup"),
		dashboardVersionService:   dashboardVersionService,
		dashboardSnapshotService:  dashSnapSvc,
		deleteExpiredImageService: deleteExpiredImageService,
		tempUserService:           tempUserService,
		tracer:                    tracer,
		annotationCleaner:         annotationCleaner,
		dashboardService:          dashboardService,
	}
	return s
}

type cleanUpJob struct {
	name string
	fn   func(context.Context)
}

func (j cleanUpJob) String() string {
	return strconv.Quote(j.name)
}

func (srv *CleanUpService) Run(ctx context.Context) error {
	srv.cleanUpTmpFiles(ctx)

	ticker := time.NewTicker(time.Minute * 10)
	for {
		select {
		case <-ticker.C:
			srv.clean(ctx)
		case <-ctx.Done():
			return ctx.Err()
		}
	}
}

func (srv *CleanUpService) clean(ctx context.Context) {
	const timeout = 9 * time.Minute
	start := time.Now()
	ctx, span := srv.tracer.Start(ctx, "cleanup background job")
	defer span.End()
	ctx, cancelFn := context.WithTimeout(ctx, timeout)
	defer cancelFn()

	cleanupJobs := []cleanUpJob{
		{"clean up temporary files", srv.cleanUpTmpFiles},
		{"delete expired snapshots", srv.deleteExpiredSnapshots},
		{"delete expired dashboard versions", srv.deleteExpiredDashboardVersions},
		{"delete expired images", srv.deleteExpiredImages},
		{"cleanup old annotations", srv.cleanUpOldAnnotations},
		{"expire old user invites", srv.expireOldUserInvites},
		{"delete stale short URLs", srv.deleteStaleShortURLs},
		{"delete stale query history", srv.deleteStaleQueryHistory},
<<<<<<< HEAD
		{"cleanup trash dashboards", srv.cleanUpTrashDashboards},
=======
		{"expire old email verifications", srv.expireOldVerifications},
>>>>>>> 87ab98ea
	}

	logger := srv.log.FromContext(ctx)
	logger.Debug("Starting cleanup jobs", "jobs", fmt.Sprintf("%v", cleanupJobs))

	for _, j := range cleanupJobs {
		if ctx.Err() != nil {
			logger.Error("Cancelled cleanup job", "error", ctx.Err(), "duration", time.Since(start))
			return
		}
		ctx, span := srv.tracer.Start(ctx, j.name)
		j.fn(ctx)
		span.End()
	}

	logger.Info("Completed cleanup jobs", "duration", time.Since(start))
}

func (srv *CleanUpService) cleanUpOldAnnotations(ctx context.Context) {
	logger := srv.log.FromContext(ctx)
	affected, affectedTags, err := srv.annotationCleaner.Run(ctx, srv.Cfg)
	if err != nil && !errors.Is(err, context.DeadlineExceeded) {
		logger.Error("failed to clean up old annotations", "error", err)
	} else {
		logger.Debug("Deleted excess annotations", "annotations affected", affected, "annotation tags affected", affectedTags)
	}
}

func (srv *CleanUpService) cleanUpTmpFiles(ctx context.Context) {
	folders := []string{
		srv.Cfg.ImagesDir,
		srv.Cfg.CSVsDir,
		srv.Cfg.PDFsDir,
	}

	for _, f := range folders {
		ctx, span := srv.tracer.Start(ctx, "delete stale files in temporary directory")
		span.SetAttributes(attribute.String("directory", f))
		srv.cleanUpTmpFolder(ctx, f)
		span.End()
	}
}

func (srv *CleanUpService) cleanUpTmpFolder(ctx context.Context, folder string) {
	logger := srv.log.FromContext(ctx)
	if _, err := os.Stat(folder); os.IsNotExist(err) {
		return
	}

	files, err := os.ReadDir(folder)
	if err != nil {
		logger.Error("Problem reading dir", "folder", folder, "error", err)
		return
	}

	var toDelete []fs.DirEntry
	var now = time.Now()

	for _, file := range files {
		info, err := file.Info()
		if err != nil {
			logger.Error("Problem reading file", "folder", folder, "file", file, "error", err)
			continue
		}

		if srv.shouldCleanupTempFile(info.ModTime(), now) {
			toDelete = append(toDelete, file)
		}
	}

	for _, file := range toDelete {
		fullPath := path.Join(folder, file.Name())
		err := os.Remove(fullPath)
		if err != nil {
			logger.Error("Failed to delete temp file", "file", file.Name(), "error", err)
		}
	}

	logger.Debug("Found old rendered file to delete", "folder", folder, "deleted", len(toDelete), "kept", len(files))
}

func (srv *CleanUpService) shouldCleanupTempFile(filemtime time.Time, now time.Time) bool {
	if srv.Cfg.TempDataLifetime == 0 {
		return false
	}

	return filemtime.Add(srv.Cfg.TempDataLifetime).Before(now)
}

func (srv *CleanUpService) deleteExpiredSnapshots(ctx context.Context) {
	logger := srv.log.FromContext(ctx)
	cmd := dashboardsnapshots.DeleteExpiredSnapshotsCommand{}
	if err := srv.dashboardSnapshotService.DeleteExpiredSnapshots(ctx, &cmd); err != nil {
		logger.Error("Failed to delete expired snapshots", "error", err.Error())
	} else {
		logger.Debug("Deleted expired snapshots", "rows affected", cmd.DeletedRows)
	}
}

func (srv *CleanUpService) deleteExpiredDashboardVersions(ctx context.Context) {
	logger := srv.log.FromContext(ctx)
	cmd := dashver.DeleteExpiredVersionsCommand{}
	if err := srv.dashboardVersionService.DeleteExpired(ctx, &cmd); err != nil {
		logger.Error("Failed to delete expired dashboard versions", "error", err.Error())
	} else {
		logger.Debug("Deleted old/expired dashboard versions", "rows affected", cmd.DeletedRows)
	}
}

func (srv *CleanUpService) deleteExpiredImages(ctx context.Context) {
	logger := srv.log.FromContext(ctx)
	if !srv.Cfg.UnifiedAlerting.IsEnabled() {
		return
	}
	if rowsAffected, err := srv.deleteExpiredImageService.DeleteExpired(ctx); err != nil {
		logger.Error("Failed to delete expired images", "error", err.Error())
	} else {
		logger.Debug("Deleted expired images", "rows affected", rowsAffected)
	}
}

func (srv *CleanUpService) expireOldUserInvites(ctx context.Context) {
	logger := srv.log.FromContext(ctx)
	maxInviteLifetime := srv.Cfg.UserInviteMaxLifetime

	cmd := tempuser.ExpireTempUsersCommand{
		OlderThan: time.Now().Add(-maxInviteLifetime),
	}

	if err := srv.tempUserService.ExpireOldUserInvites(ctx, &cmd); err != nil {
		logger.Error("Problem expiring user invites", "error", err.Error())
	} else {
		logger.Debug("Expired user invites", "rows affected", cmd.NumExpired)
	}
}

func (srv *CleanUpService) expireOldVerifications(ctx context.Context) {
	logger := srv.log.FromContext(ctx)
	maxVerificationLifetime := srv.Cfg.VerificationEmailMaxLifetime

	cmd := tempuser.ExpireTempUsersCommand{
		OlderThan: time.Now().Add(-maxVerificationLifetime),
	}

	if err := srv.tempUserService.ExpireOldVerifications(ctx, &cmd); err != nil {
		logger.Error("Problem expiring email verifications", "error", err.Error())
	} else {
		logger.Debug("Expired email verifications", "rows affected", cmd.NumExpired)
	}
}

func (srv *CleanUpService) deleteStaleShortURLs(ctx context.Context) {
	logger := srv.log.FromContext(ctx)
	cmd := shorturls.DeleteShortUrlCommand{
		OlderThan: time.Now().Add(-time.Hour * 24 * 7),
	}
	if err := srv.ShortURLService.DeleteStaleShortURLs(ctx, &cmd); err != nil {
		logger.Error("Problem deleting stale short urls", "error", err.Error())
	} else {
		logger.Debug("Deleted short urls", "rows affected", cmd.NumDeleted)
	}
}

func (srv *CleanUpService) deleteStaleQueryHistory(ctx context.Context) {
	logger := srv.log.FromContext(ctx)
	// Delete query history from 14+ days ago with exception of starred queries
	maxQueryHistoryLifetime := time.Hour * 24 * 14
	olderThan := time.Now().Add(-maxQueryHistoryLifetime).Unix()
	rowsCount, err := srv.QueryHistoryService.DeleteStaleQueriesInQueryHistory(ctx, olderThan)
	if err != nil {
		logger.Error("Problem deleting stale query history", "error", err.Error())
	} else {
		logger.Debug("Deleted stale query history", "rows affected", rowsCount)
	}

	// Enforce 200k limit for query_history table
	queryHistoryLimit := 200000
	rowsCount, err = srv.QueryHistoryService.EnforceRowLimitInQueryHistory(ctx, queryHistoryLimit, false)
	if err != nil {
		logger.Error("Problem with enforcing row limit for query_history", "error", err.Error())
	} else {
		logger.Debug("Enforced row limit for query_history", "rows affected", rowsCount)
	}

	// Enforce 150k limit for query_history_star table
	queryHistoryStarLimit := 150000
	rowsCount, err = srv.QueryHistoryService.EnforceRowLimitInQueryHistory(ctx, queryHistoryStarLimit, true)
	if err != nil {
		logger.Error("Problem with enforcing row limit for query_history_star", "error", err.Error())
	} else {
		logger.Debug("Enforced row limit for query_history_star", "rows affected", rowsCount)
	}
}

func (srv *CleanUpService) cleanUpTrashDashboards(ctx context.Context) {
	logger := srv.log.FromContext(ctx)
	affected, err := srv.dashboardService.CleanUpDeletedDashboards(ctx)
	if err != nil {
		logger.Error("Problem cleaning up deleted dashboards", "error", err)
	} else {
		logger.Debug("Cleaned up deleted dashboards", "dashboards affected", affected)
	}
}<|MERGE_RESOLUTION|>--- conflicted
+++ resolved
@@ -105,11 +105,8 @@
 		{"expire old user invites", srv.expireOldUserInvites},
 		{"delete stale short URLs", srv.deleteStaleShortURLs},
 		{"delete stale query history", srv.deleteStaleQueryHistory},
-<<<<<<< HEAD
+		{"expire old email verifications", srv.expireOldVerifications},
 		{"cleanup trash dashboards", srv.cleanUpTrashDashboards},
-=======
-		{"expire old email verifications", srv.expireOldVerifications},
->>>>>>> 87ab98ea
 	}
 
 	logger := srv.log.FromContext(ctx)
