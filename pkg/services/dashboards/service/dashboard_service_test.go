--- conflicted
+++ resolved
@@ -27,19 +27,11 @@
 		folderSvc := foldertest.NewFakeService()
 
 		service := &DashboardServiceImpl{
-<<<<<<< HEAD
-			cfg:                setting.NewCfg(),
-			log:                log.New("test.logger"),
-			dashboardStore:     &fakeStore,
-			folderService:      folderSvc,
-			dashAlertExtractor: &dummyDashAlertExtractor{},
-			features:           featuremgmt.WithFeatures(),
-=======
 			cfg:            setting.NewCfg(),
 			log:            log.New("test.logger"),
 			dashboardStore: &fakeStore,
 			folderService:  folderSvc,
->>>>>>> f3337b96
+			features:       featuremgmt.WithFeatures(),
 		}
 
 		origNewDashboardGuardian := guardian.New
