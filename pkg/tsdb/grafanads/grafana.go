--- conflicted
+++ resolved
@@ -93,11 +93,7 @@
 		case queryTypeRead:
 			response.Responses[q.RefID] = s.doReadQuery(q)
 		case queryTypeSearch:
-<<<<<<< HEAD
-			response.Responses[q.RefID] = s.doSearchQuery(ctx, q)
-=======
 			response.Responses[q.RefID] = s.doSearchQuery(ctx, req.PluginContext.User, q)
->>>>>>> 53efc59c
 		default:
 			response.Responses[q.RefID] = backend.DataResponse{
 				Error: fmt.Errorf("unknown query type"),
@@ -226,11 +222,7 @@
 	return response
 }
 
-<<<<<<< HEAD
-func (s *Service) doSearchQuery(ctx context.Context, query backend.DataQuery) backend.DataResponse {
-=======
 func (s *Service) doSearchQuery(ctx context.Context, user *backend.User, query backend.DataQuery) backend.DataResponse {
->>>>>>> 53efc59c
 	q := searchV2.DashboardQuery{}
 	err := json.Unmarshal(query.JSON, &q)
 	if err != nil {
@@ -239,9 +231,5 @@
 		}
 	}
 
-<<<<<<< HEAD
-	return *s.search.DoDashboardQuery(ctx, q)
-=======
 	return *s.search.DoDashboardQuery(ctx, user, q)
->>>>>>> 53efc59c
 }