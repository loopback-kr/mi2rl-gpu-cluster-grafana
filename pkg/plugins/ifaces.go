--- conflicted
+++ resolved
@@ -25,7 +25,12 @@
 	Remove(ctx context.Context, pluginID string) error
 }
 
-<<<<<<< HEAD
+type PluginSource interface {
+	PluginClass(ctx context.Context) Class
+	PluginURIs(ctx context.Context) []string
+	DefaultSignature(ctx context.Context) (Signature, bool)
+}
+
 type FileSystem interface {
 	// GetFile finds a plugin file.
 	GetFile(ctx context.Context, pluginID, filename string) (*File, error)
@@ -34,17 +39,6 @@
 type File struct {
 	Content []byte
 	ModTime time.Time
-}
-
-type PluginSource struct {
-	Class Class
-	Paths []string
-=======
-type PluginSource interface {
-	PluginClass(ctx context.Context) Class
-	PluginURIs(ctx context.Context) []string
-	DefaultSignature(ctx context.Context) (Signature, bool)
->>>>>>> 732f3da3
 }
 
 type CompatOpts struct {
