--- conflicted
+++ resolved
@@ -163,110 +163,4 @@
 			}
 		})
 	}
-<<<<<<< HEAD
-}
-
-func TestConvertDataFramesToResults(t *testing.T) {
-	s := &Service{
-		cfg:      setting.NewCfg(),
-		features: &featuremgmt.FeatureManager{},
-		tracer:   tracing.InitializeTracerForTest(),
-		metrics:  newMetrics(nil),
-	}
-
-	t.Run("should add name label if no labels and specific data source", func(t *testing.T) {
-		supported := []string{datasources.DS_GRAPHITE, datasources.DS_TESTDATA}
-		t.Run("when only field name is specified", func(t *testing.T) {
-			t.Run("use value field names if one frame - many series", func(t *testing.T) {
-				supported := []string{datasources.DS_GRAPHITE, datasources.DS_TESTDATA}
-
-				frames := []*data.Frame{
-					data.NewFrame("test",
-						data.NewField("time", nil, []time.Time{time.Unix(1, 0)}),
-						data.NewField("test-value1", nil, []*float64{fp(2)}),
-						data.NewField("test-value2", nil, []*float64{fp(2)})),
-				}
-
-				for _, dtype := range supported {
-					t.Run(dtype, func(t *testing.T) {
-						resultType, res, err := ConvertDataFramesToResults(context.Background(), frames, dtype, s.features, s.allowLongFrames, s.tracer, &logtest.Fake{})
-						require.NoError(t, err)
-						assert.Equal(t, "single frame series", resultType)
-						require.Len(t, res.Values, 2)
-
-						var names []string
-						for _, value := range res.Values {
-							require.IsType(t, mathexp.Series{}, value)
-							lbls := value.GetLabels()
-							require.Contains(t, lbls, nameLabelName)
-							names = append(names, lbls[nameLabelName])
-						}
-						require.EqualValues(t, []string{"test-value1", "test-value2"}, names)
-					})
-				}
-			})
-			t.Run("should use frame name if one frame - one series", func(t *testing.T) {
-				frames := []*data.Frame{
-					data.NewFrame("test-frame1",
-						data.NewField("time", nil, []time.Time{time.Unix(1, 0)}),
-						data.NewField("test-value1", nil, []*float64{fp(2)})),
-					data.NewFrame("test-frame2",
-						data.NewField("time", nil, []time.Time{time.Unix(1, 0)}),
-						data.NewField("test-value2", nil, []*float64{fp(2)})),
-				}
-
-				for _, dtype := range supported {
-					t.Run(dtype, func(t *testing.T) {
-						resultType, res, err := ConvertDataFramesToResults(context.Background(), frames, dtype, s.features, s.allowLongFrames, s.tracer, &logtest.Fake{})
-						require.NoError(t, err)
-						assert.Equal(t, "multi frame series", resultType)
-						require.Len(t, res.Values, 2)
-
-						var names []string
-						for _, value := range res.Values {
-							require.IsType(t, mathexp.Series{}, value)
-							lbls := value.GetLabels()
-							require.Contains(t, lbls, nameLabelName)
-							names = append(names, lbls[nameLabelName])
-						}
-						require.EqualValues(t, []string{"test-frame1", "test-frame2"}, names)
-					})
-				}
-			})
-		})
-		t.Run("should use fields DisplayNameFromDS when it is unique", func(t *testing.T) {
-			f1 := data.NewField("test-value1", nil, []*float64{fp(2)})
-			f1.Config = &data.FieldConfig{DisplayNameFromDS: "test-value1"}
-			f2 := data.NewField("test-value2", nil, []*float64{fp(2)})
-			f2.Config = &data.FieldConfig{DisplayNameFromDS: "test-value2"}
-			frames := []*data.Frame{
-				data.NewFrame("test-frame1",
-					data.NewField("time", nil, []time.Time{time.Unix(1, 0)}),
-					f1),
-				data.NewFrame("test-frame2",
-					data.NewField("time", nil, []time.Time{time.Unix(1, 0)}),
-					f2),
-			}
-
-			for _, dtype := range supported {
-				t.Run(dtype, func(t *testing.T) {
-					resultType, res, err := ConvertDataFramesToResults(context.Background(), frames, dtype, s.features, s.allowLongFrames, s.tracer, &logtest.Fake{})
-					require.NoError(t, err)
-					assert.Equal(t, "multi frame series", resultType)
-					require.Len(t, res.Values, 2)
-
-					var names []string
-					for _, value := range res.Values {
-						require.IsType(t, mathexp.Series{}, value)
-						lbls := value.GetLabels()
-						require.Contains(t, lbls, nameLabelName)
-						names = append(names, lbls[nameLabelName])
-					}
-					require.EqualValues(t, []string{"test-value1", "test-value2"}, names)
-				})
-			}
-		})
-	})
-=======
->>>>>>> 3036b50d
 }