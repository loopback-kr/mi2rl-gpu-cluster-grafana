--- conflicted
+++ resolved
@@ -22,7 +22,6 @@
 	"github.com/grafana/grafana/pkg/util"
 )
 
-<<<<<<< HEAD
 var (
 	AzureADDefaultSettings = map[string]string{
 		"use_pkce":          "true",
@@ -37,11 +36,10 @@
 
 	ExtraAzureADSettingKeys = []string{"force_use_graph_api"}
 )
-=======
+
 const azureADProviderName = "azuread"
 
 var _ SocialConnector = (*SocialAzureAD)(nil)
->>>>>>> ee42f41e
 
 type SocialAzureAD struct {
 	*SocialBase
@@ -92,7 +90,7 @@
 		SocialBase:           newSocialBase(azureADProviderName, config, info, cfg.AutoAssignOrgRole, cfg.OAuthSkipOrgRoleUpdateSync, *features),
 		cache:                cache,
 		allowedOrganizations: util.SplitString(info.Extra["allowed_organizations"]),
-		forceUseGraphAPI:     mustBool(info.Extra["force_use_graph_api"], false),
+		forceUseGraphAPI:     MustBool(info.Extra["force_use_graph_api"], false),
 		skipOrgRoleSync:      cfg.AzureADSkipOrgRoleSync,
 		// FIXME: Move skipOrgRoleSync to OAuthInfo
 		// skipOrgRoleSync: info.SkipOrgRoleSync
