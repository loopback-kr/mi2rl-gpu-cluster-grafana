--- conflicted
+++ resolved
@@ -45,13 +45,8 @@
    - Select your Loki or Prometheus data source.
    - Enter a PromQL or LogQL query.
 1. In Step 3, add the namespace and the group.
-<<<<<<< HEAD
    - From the **Namespace** dropdown, select an existing rule namespace or enter a new one.  Namespaces can contain one or more rule groups and only have an organizational purpose. For more information, see [Grafana Mimir or Loki rule groups and namespaces]({{< relref "edit-mimir-loki-namespace-group/" >}}).
    - From the **Group** dropdown, select an existing group within the selected namespace or create a new one.
-=======
-   - From the **Namespace** dropdown, select an existing rule namespace. Otherwise, click Add new and enter a name to create a new one. Namespaces can contain one or more rule groups and only have an organizational purpose. For more information, see [Grafana Mimir or Loki rule groups and namespaces]({{< relref "./edit-mimir-loki-namespace-group" >}}).
-   - From the **Group** dropdown, select an existing group within the selected namespace. Otherwise, click **Add new** and enter a name to create a new one.
->>>>>>> 4c794fe8
 1. In Step 4, add the custom labels.
    - Add custom labels selecting existing key-value pairs from the drop down, or add new labels by entering the new key or value.
 1. Click **Save** to save the recording rule or **Save and exit** to save the recording rule and go back to the Alerting page.
